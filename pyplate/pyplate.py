"""

pyplate: a tool for designing chemistry experiments in plate format

Substance: An abstract chemical or biological entity (e.g., reagent, enzyme, solvent, etc.).
           Immutable. Solids and enzymes are assumed to require zero volume.

Container: Stores specified quantities of Substances in a vessel with a given maximum volume. Immutable.

Plate: A spatially ordered collection of Containers, like a 96 well plate.
       The spatial arrangement must be rectangular. Immutable.

Recipe: A list of instructions for transforming one set of containers into another.

Storage format is defined in pyplate.yaml for volumes and moles.

    Example:
        # 1e-6 means we will store volumes as microliters
        volume_storage: 'uL'

        # 1e-6 means we will store moles as micromoles.
        moles_storage: 'umol'

All classes in this package are friends and use private methods of other classes freely.

All internal computations are rounded to config.internal_precision to maintain sanity.
    Rounding errors quickly compound.
All values returned to the user are rounded to config.precisions for ease of use.
"""

# Allow typing reference while still building classes
from __future__ import annotations

from functools import cache
from typing import Tuple, Dict, Iterable
from copy import deepcopy, copy
import numpy
import pandas

from pyplate.slicer import Slicer
from . import Config

config = Config()


class Unit:
    """
    @private

    Provides unit conversion utility functions.
    """

    @staticmethod
    def convert_prefix_to_multiplier(prefix: str) -> float:
        """

        Converts an SI prefix into a multiplier.
        Example: "m" -> 1e-3, "u" -> 1e-6

        Arguments:
            prefix:

        Returns:
             Multiplier (float)

        """
        if not isinstance(prefix, str):
            raise TypeError("SI prefix must be a string.")
        prefixes = {'n': 1e-9, 'u': 1e-6, 'µ': 1e-6, 'm': 1e-3, 'c': 1e-2, 'd': 1e-1, '': 1, 'da': 1e1, 'k': 1e3,
                    'M': 1e6}
        if prefix in prefixes:
            return prefixes[prefix]
        raise ValueError(f"Invalid prefix: {prefix}")

    @staticmethod
    def parse_quantity(quantity: str) -> Tuple[float, str]:
        """

        Splits a quantity into a value and unit, converting any SI prefix.
        Example: '10 mL' -> (0.01, 'L')

        Arguments:
            quantity: Quantity to convert.

        Returns: A tuple of float and str. The float will be the parsed value
         and the str will be the unit ('L', 'mol', 'g', etc.).

        """
        if not isinstance(quantity, str):
            raise TypeError("Quantity must be a string.")

        if quantity.count(' ') != 1:
            raise ValueError("Value and unit must be separated by a single space.")

        value, unit = quantity.split(' ')
        try:
            value = float(value)
        except ValueError as exc:
            raise ValueError("Value is not a valid float.") from exc

        if unit == 'U':
            return value, unit
        for base_unit in ['mol', 'g', 'L', 'M']:
            if unit.endswith(base_unit):
                prefix = unit[:-len(base_unit)]
                value = value * Unit.convert_prefix_to_multiplier(prefix)
                return value, base_unit
        raise ValueError("Invalid unit {base_unit}.")

    @staticmethod
    def parse_concentration(concentration) -> Tuple[float, str, str]:
        """
        Parses concentration string to (value, numerator, denominator).
        Args:
            concentration: concentration, '1 M', '1 umol/uL', '0.1 umol/10 uL'

        Returns: Tuple of value, numerator, denominator. (0.01, 'mol', 'L')

        """
        if '/' not in concentration:
            if concentration[-1] == 'm':
                concentration = concentration[:-1] + 'mol/kg'
            elif concentration[-1] == 'M':
                concentration = concentration[:-1] + 'mol/L'
            else:
                raise ValueError("Only m and M are allowed as concentration units.")
        replacements = {'%v/v': 'L/L', '%w/w': 'g/g', '%w/v': config.default_weight_volume_units}
        if concentration[-4:] in replacements:
            concentration = concentration[:-4] + replacements[concentration[-4:]]
            numerator, denominator = map(str.split, concentration.split('/'))
            numerator[0] = float(numerator[0]) / 100  # percent
        else:
            numerator, denominator = map(str.split, concentration.split('/'))
        if len(numerator) < 2 or len(denominator) < 1:
            raise ValueError("Concentration must be of the form '1 umol/mL'.")
        try:
            numerator[0] = float(numerator[0])
            if len(denominator) > 1:
                numerator[0] /= float(denominator.pop(0))
        except ValueError as exc:
            raise ValueError("Value is not a float.") from exc
        units = ('mol', 'L', 'g')
        for unit in units:
            if numerator[1].endswith(unit):
                numerator[0] *= Unit.convert_prefix_to_multiplier(numerator[1][:-len(unit)])
                numerator[1] = unit
            if denominator[0].endswith(unit):
                numerator[0] /= Unit.convert_prefix_to_multiplier(denominator[0][:-len(unit)])
                denominator[0] = unit
        if numerator[1] not in ('U', 'mol', 'L', 'g') or denominator[0] not in ('mol', 'L', 'g'):
            raise ValueError("Concentration must be of the form '1 umol/mL'.")
        return round(numerator[0], config.internal_precision), numerator[1], denominator[0]

    @staticmethod
    def convert_from(substance: Substance, quantity: float, from_unit: str, to_unit: str) -> float:
        """
                    Convert quantity of substance between units.

                    Arguments:
                        substance: Substance in question.
                        quantity: Quantity of substance.
                        from_unit: Unit to convert quantity from ('mL').
                        to_unit: Unit to convert quantity to ('mol').

                    Returns: Converted value.

                """

        if not isinstance(substance, Substance):
            raise TypeError(f"Invalid type for substance, {type(substance)}")
        if not isinstance(quantity, (int, float)):
            raise TypeError("Quantity must be a float.")
        if not isinstance(from_unit, str) or not isinstance(to_unit, str):
            raise TypeError("Unit must be a str.")

        if from_unit == 'U' and not substance.is_enzyme():
            raise ValueError("Only enzymes can be measured in activity units. 'U'")

        for suffix in ['U', 'L', 'g', 'mol']:
            if from_unit.endswith(suffix):
                prefix = from_unit[:-len(suffix)]
                quantity *= Unit.convert_prefix_to_multiplier(prefix)
                from_unit = suffix
                break

        result = None
        if substance.is_enzyme() and not to_unit.endswith('U'):
            return 0
        if to_unit.endswith('U'):
            prefix = to_unit[:-1]
            if not substance.is_enzyme():
                return 0
            if not from_unit == 'U':
                raise ValueError("Enzymes can only be measured in activity units. 'U'")
            result = quantity
        elif to_unit.endswith('L'):
            prefix = to_unit[:-1]
            if from_unit == 'L':
                result = quantity
            elif from_unit == 'mol':
                # mol * g/mol / (g/mL)
                result_in_mL = quantity * substance.mol_weight / substance.density
                result = result_in_mL / 1000
            elif from_unit == 'g':
                # g / (g/mL)
                result_in_mL = quantity / substance.density
                result = result_in_mL / 1000
        elif to_unit.endswith('mol'):
            prefix = to_unit[:-3]
            if from_unit == 'L':
                value_in_mL = quantity * 1000
                # mL * g/mL / (g/mol)
                result = value_in_mL * substance.density / substance.mol_weight
            elif from_unit == 'mol':
                result = quantity
            elif from_unit == 'g':
                # g / (g/mol)
                result = quantity / substance.mol_weight
        elif to_unit.endswith('g'):
            prefix = to_unit[:-1]
            if from_unit == 'L':
                value_in_mL = quantity * 1000
                # mL * g/mL
                result = value_in_mL * substance.density
            elif from_unit == 'mol':
                # mol * g/mol
                result = quantity * substance.mol_weight
            elif from_unit == 'g':
                result = quantity
        else:
            raise ValueError("Only L, U, g, and mol are valid units.")

        assert result is not None, f"{substance} {quantity} {from_unit} {to_unit}"

        return result / Unit.convert_prefix_to_multiplier(prefix)

    @staticmethod
    def convert(substance: Substance, quantity: str, unit: str) -> float:
        """
            Convert quantity of substance to unit.

            Arguments:
                substance: Substance in question.
                quantity: Quantity of substance ('10 mL').
                unit: Unit to convert quantity to ('mol').

            Returns: Converted value.

        """

        if not isinstance(substance, Substance):
            raise TypeError(f"Invalid type for substance, {type(substance)}")
        if not isinstance(quantity, str):
            raise TypeError("Quantity must be a str.")
        if not isinstance(unit, str):
            raise TypeError("Unit must be a str.")

        value, quantity_unit = Unit.parse_quantity(quantity)
        return Unit.convert_from(substance, value, quantity_unit, unit)

    @staticmethod
    def convert_to_storage(value: float, unit: str) -> float:
        """

        Converts value to storage format.
        Example: (1, 'L') -> 1e6 uL

        Arguments:
            value: Value to be converted.
            unit: Unit value is in. ('uL', 'mL', 'mol', etc.)

        Returns: Converted value.
        """

        if not isinstance(value, (int, float)):
            raise TypeError("Value must be a float.")
        if not isinstance(unit, str):
            raise TypeError("Unit must be a str.")

        if unit[-1] == 'L':
            prefix_value = Unit.convert_prefix_to_multiplier(unit[:-1])
            result = value * prefix_value / Unit.convert_prefix_to_multiplier(config.volume_storage_unit[0])
        else:  # moles
            prefix_value = Unit.convert_prefix_to_multiplier(unit[:-3])
            result = value * prefix_value / Unit.convert_prefix_to_multiplier(config.moles_storage_unit[0])
        return round(result, config.internal_precision)

    @staticmethod
    def convert_from_storage(value: float, unit: str) -> float:
        """

        Converts value from storage format.
        Example: (1e3 uL, 'mL') -> 1

        Arguments:
            value: Value to be converted.
            unit: Unit value should be in. ('uL', 'mL', 'mol', etc.)

        Returns: Converted value.

        """
        if not isinstance(value, (int, float)):
            raise TypeError("Value must be a float.")
        if not isinstance(unit, str):
            raise TypeError("Unit must be a str.")

        if unit[-1] == 'L':
            prefix_value = Unit.convert_prefix_to_multiplier(unit[:-1])
<<<<<<< HEAD
            result = value * Unit.convert_prefix_to_multiplier(config.volume_prefix[0]) / prefix_value
        elif unit[-3:] == 'mol':  # moles
            prefix_value = Unit.convert_prefix_to_multiplier(unit[:-3])
            result = value * Unit.convert_prefix_to_multiplier(config.moles_prefix[0]) / prefix_value
        else:
            raise ValueError("Invalid unit.")

=======
            result = value * Unit.convert_prefix_to_multiplier(config.volume_storage_unit[0]) / prefix_value
        else:  # moles
            prefix_value = Unit.convert_prefix_to_multiplier(unit[:-3])
            result = value * Unit.convert_prefix_to_multiplier(config.moles_storage_unit[0]) / prefix_value
>>>>>>> 52e0f78b
        return round(result, config.internal_precision)

    @staticmethod
    def convert_from_storage_to_standard_format(what: Substance | Container, quantity: float) -> Tuple[float, str]:
        """
        Converts a quantity of a substance or container to a standard format.
        Example: (water, 1e6) -> (18.015, 'mL'), (NaCl, 1e6) -> (58.443, 'g'), (Amylase, 1) -> (1, 'U')

        Args:
            what: Substance or Container
            quantity: Quantity in storage format.

        Returns: Tuple of quantity and unit.

        """
        if isinstance(what, Substance):
            if what.is_enzyme():
                unit = 'U'
            elif what.is_solid():
                unit = 'g'
                # convert moles to grams
                # molecular weight is in g/mol
                quantity *= Unit.convert_prefix_to_multiplier(config.moles_storage_unit[0]) * what.mol_weight
            elif what.is_liquid():
                unit = 'L'
                # convert moles to liters
                # molecular weight is in g/mol
                # density is in g/mL
                quantity *= (Unit.convert_prefix_to_multiplier(config.moles_storage_unit[0])
                             * what.mol_weight / what.density / 1e3)
            else:
                # This shouldn't happen.
                raise TypeError("Invalid type for what.")
        elif isinstance(what, Container):
            # Assume the container contains a liquid
            unit = 'L'
            quantity *= Unit.convert_prefix_to_multiplier(config.volume_storage_unit[0])
        else:
            raise TypeError("Invalid type for what.")

        multiplier = 1
        while quantity < 1 and multiplier > 1e-6:
            quantity *= 1e3
            multiplier /= 1e3

        unit = {1: '', 1e-3: 'm', 1e-6: 'u'}[multiplier] + unit

        quantity = round(quantity, config.internal_precision)
        return quantity, unit

    @staticmethod
    def get_human_readable_unit(value: float, unit: str) -> Tuple[float, str]:
        """
        Returns a more human-readable value and unit.

        Args:
            value: Value to work with.
            unit:  Unit to determine type and default unit if value is zero.

        Returns: Tuple of new value and unit

        """
        if value == 0:
            return value, unit
        value = abs(value)
        if unit[-1] == 'L':
            unit = 'L'
        elif unit[-3:] == 'mol':
            unit = 'mol'
        elif unit[-1] == 'g':
            unit = 'g'
        elif unit[-1] == 'U':
            unit = 'U'
        multiplier = 1.0
        while value < 1:
            value *= 1e3
            multiplier /= 1e3

        multiplier = max(multiplier, 1e-6)

        return value, {1: '', 1e-3: 'm', 1e-6: 'u'}[multiplier] + unit

    @staticmethod
    def calculate_concentration_ratio(solute: Substance, concentration: str, solvent: Substance) \
            -> Tuple[float, str, str]:
        """
        Helper function for dealing with concentrations.

        Returns: ratio of moles or Activity Units per mole storage unit ('umol', etc.).

        """
        # Formulas used here are found in solution_formulas.rst
        c, numerator, denominator = Unit.parse_concentration(concentration)
        if numerator not in ('g', 'L', 'mol', 'U'):
            raise ValueError("Invalid unit in numerator.")
        if denominator not in ('g', 'L', 'mol'):
            raise ValueError("Invalid unit in denominator.")

        ratio = None  # ration of solute to solvent in moles
        if numerator == 'g':
            if denominator == 'g':
                ratio = c * solvent.mol_weight / (1 - c) / solute.mol_weight
            elif denominator == 'mol':
                ratio = c / (solute.mol_weight - c)
            elif denominator == 'L':
                c /= 1000  # g/mL
                ratio = c * solvent.mol_weight / (solute.mol_weight * solvent.density * (1 - c / solute.density))
        elif numerator == 'L':
            if denominator == 'g':
                c *= 1000  # mL/g
                ratio = c * solvent.mol_weight / (solute.mol_weight * (1 / solute.density - c))
            elif denominator == 'mol':
                c *= 1000  # mL/mol
                ratio = c / (solute.mol_weight / solute.density - c)
            elif denominator == 'L':
                ratio = c * solvent.mol_weight / solvent.density / (solute.mol_weight / solute.density) / (1 - c)
        elif numerator == 'mol':
            if denominator == 'g':
                ratio = c * solvent.mol_weight / (1 - c * solute.mol_weight)
            elif denominator == 'mol':
                ratio = c / (1 - c)
            elif denominator == 'L':
                c /= 1000  # mol/mL
                ratio = c * solvent.mol_weight / solvent.density / (1 - c * solute.mol_weight / solute.density)
        elif numerator == 'U':
            if denominator == 'g':
                ratio = c * solvent.mol_weight
            elif denominator == 'L':
                # density is g/mL
                ratio = c * solvent.mol_weight / solvent.density / 1000.0
            else:
                ratio = c
            # ratio can be multiplied by a stored value of moles to get number of U
            ratio *= Unit.convert_from_storage(1, 'mol')
        return ratio, numerator, denominator

    @staticmethod
    def calculate_concentration_ratio_moles(solute: Substance, quantity: str, solvent: Substance) \
            -> Tuple[float, str, str]:
        q, q_unit = Unit.parse_quantity(quantity)
        if q_unit not in ('g', 'L', 'mol'):
            raise ValueError("Invalid unit in quantity.")
        if q_unit == 'g':
            q /= solute.mol_weight
        elif q_unit == 'L':
            q *= solute.density
        return Unit.calculate_concentration_ratio(solute, f"{q} mol", solvent)


class Substance:
    """
    An abstract chemical or biological entity (e.g., reagent, enzyme, solvent, etc.). Immutable.
    Enzymes are assumed to require zero volume.

    Attributes:
        name: Name of substance.
        mol_weight: Molecular weight (g/mol).
        density: Density if `Substance` is a liquid (g/mL).
        concentration: Calculated concentration if `Substance` is a liquid (mol/mL).
        molecule: `cctk.Molecule` if provided.
    """

    SOLID = 1
    LIQUID = 2
    ENZYME = 3

    classes = {SOLID: 'Solids', LIQUID: 'Liquids', ENZYME: 'Enzymes'}

    def __init__(self, name: str, mol_type: int, molecule=None):
        """
        Create a new substance.

        Arguments:
            name: Name of substance.
            mol_type: Substance.LIQUID, Substance.SOLID, or Substance.ENZYME.
            molecule: (optional) A cctk.Molecule.

        If  cctk.Molecule is provided, molecular weight will automatically populate.
        Note: Support for isotopologues will be added in the future.

        """
        if not isinstance(name, str):
            raise TypeError("Name must be a str.")
        if not isinstance(mol_type, int):
            raise TypeError("Type must be an int.")
        if len(name) == 0:
            raise ValueError("Name must not be empty.")

        self.name = name
        self._type = mol_type
        self.mol_weight = self.concentration = None
        self.density = float('inf')
        self.molecule = molecule

    def __repr__(self):
        return f"{self.name} ({'SOLID' if self.is_solid() else 'LIQUID' if self.is_liquid() else 'ENZYME'})"

    def __eq__(self, other):
        if not isinstance(other, Substance):
            return False
        return self.name == other.name and self._type == other._type and self.mol_weight == other.mol_weight \
            and self.density == other.density and self.concentration == other.concentration

    def __hash__(self):
        return hash((self.name, self._type, self.mol_weight, self.density, self.concentration))

    @staticmethod
    def solid(name: str, mol_weight: float, molecule=None) -> Substance:
        """
        Creates a solid substance.

        Arguments:
            name: Name of substance.
            mol_weight: Molecular weight in g/mol
            molecule: (optional) A cctk.Molecule

        Returns: New substance.

        """
        if not isinstance(name, str):
            raise TypeError("Name must be a str.")
        if not isinstance(mol_weight, (int, float)):
            raise TypeError("Molecular weight must be a float.")

        if not mol_weight > 0:
            raise ValueError("Molecular weight must be positive.")

        substance = Substance(name, Substance.SOLID, molecule)
        substance.mol_weight = mol_weight
        substance.density = config.default_solid_density
        return substance

    @staticmethod
    def liquid(name: str, mol_weight: float, density: float, molecule=None) -> Substance:
        """
        Creates a liquid substance.

        Arguments:
            name: Name of substance.
            mol_weight: Molecular weight in g/mol
            density: Density in g/mL
            molecule: (optional) A cctk.Molecule

        Returns: New substance.

        """
        if not isinstance(name, str):
            raise TypeError("Name must be a str.")
        if not isinstance(mol_weight, (int, float)):
            raise TypeError("Molecular weight must be a float.")
        if not isinstance(density, (int, float)):
            raise TypeError("Density must be a float.")

        if not mol_weight > 0:
            raise ValueError("Molecular weight must be positive.")
        if not density > 0:
            raise ValueError("Density must be positive.")

        substance = Substance(name, Substance.LIQUID, molecule)
        substance.mol_weight = mol_weight  # g / mol
        substance.density = density  # g / mL
        substance.concentration = density / mol_weight  # mol / mL
        return substance

    @staticmethod
    def enzyme(name: str, molecule=None) -> Substance:
        """
        Creates an enzyme.

        Arguments:
            name: Name of enzyme.
            molecule: (optional) A cctk.Molecule

        Returns: New substance.

        """
        if not isinstance(name, str):
            raise TypeError("Name must be a str.")

        substance = Substance(name, Substance.ENZYME, molecule)
        substance.density = config.default_enzyme_density
        return substance

    def is_solid(self) -> bool:
        """
        Return true if `Substance` is a solid.
        """
        return self._type == Substance.SOLID

    def is_liquid(self) -> bool:
        """
        Return true if `Substance` is a liquid.
        """
        return self._type == Substance.LIQUID

    def is_enzyme(self) -> bool:
        """
        Return true if `Substance` is an enzyme.
        """
        return self._type == Substance.ENZYME


class Container:
    """
    Stores specified quantities of Substances in a vessel with a given maximum volume. Immutable.

    Attributes:
        name: Name of the Container.
        contents: A dictionary of Substances to floats denoting how much of each Substance is the Container.
        volume: Current volume held in the Container in storage format.
        max_volume: Maximum volume Container can hold in storage format.
    """

    def __init__(self, name: str, max_volume: str = 'inf L',
                 initial_contents: Iterable[Tuple[Substance, str]] = None):
        """
        Create a Container.

        Arguments:
            name: Name of container
            max_volume: Maximum volume that can be stored in the container in mL
            initial_contents: (optional) Iterable of tuples of the form (Substance, quantity)
        """
        if not isinstance(name, str):
            raise TypeError("Name must be a str.")
        if len(name) == 0:
            raise ValueError("Name must not be empty.")

        if not isinstance(max_volume, str):
            raise TypeError("Maximum volume must be a str, ('10 mL').")
        max_volume, _ = Unit.parse_quantity(max_volume)
        if max_volume <= 0:
            raise ValueError("Maximum volume must be positive.")
        self.name = name
        self.contents: Dict[Substance, float] = {}
        self.volume = 0.0
        self.max_volume = Unit.convert_to_storage(max_volume, 'L')
        self.experimental_conditions = {}
        if initial_contents:
            if not isinstance(initial_contents, Iterable):
                raise TypeError("Initial contents must be iterable.")
            for entry in initial_contents:
                if not isinstance(entry, Iterable) or not len(entry) == 2:
                    raise TypeError("Element in initial_contents must be a (Substance, str) tuple.")
                substance, quantity = entry
                if not isinstance(substance, Substance) or not isinstance(quantity, str):
                    raise TypeError("Element in initial_contents must be a (Substance, str) tuple.")
                self._self_add(substance, quantity)
            contents = []
            for substance, quantity in self.contents.items():
                quantity, unit = Unit.convert_from_storage_to_standard_format(substance, quantity)
                precision = config.precisions[unit] if unit in config.precisions else config.precisions['default']
                contents.append(f"{round(quantity, precision)} {unit} of {substance.name}")
            self.instructions = f"Add {', '.join(contents)}"
            if self.max_volume != float('inf'):
                max_volume, unit = Unit.convert_from_storage_to_standard_format(self, self.max_volume)
                precision = config.precisions[unit] if unit in config.precisions else config.precisions['default']
                self.instructions += f" to a {round(max_volume, precision)} {unit} container."
            else:
                self.instructions += " to a container."
        else:
            if self.max_volume != float('inf'):
                max_volume, unit = Unit.convert_from_storage_to_standard_format(self, self.max_volume)
                precision = config.precisions[unit] if unit in config.precisions else config.precisions['default']
                self.instructions = f"Create a {round(max_volume, precision)} {unit} container."
            else:
                self.instructions = "Create a container."

    def __eq__(self, other):
        if not isinstance(other, Container):
            return False
        return self.name == other.name and self.contents == other.contents and \
            self.volume == other.volume and self.max_volume == other.max_volume

    def __hash__(self):
        return hash((self.name, self.volume, self.max_volume, *tuple(map(tuple, self.contents.items()))))

    def _self_add(self, source: Substance, quantity: str) -> None:
        """

        Adds `Substance` to current `Container`, mutating it.
        Only to be used in the constructor and immediately after copy.

        Arguments:
            source: Substance to add.
            quantity: How much to add. ('10 mol')

        """
        if not isinstance(source, Substance):
            raise TypeError("Source must be a Substance.")
        if not isinstance(quantity, str):
            raise TypeError("Quantity must be a str.")

        if source.is_enzyme():
            volume_to_add = 0
            amount_to_add = Unit.convert(source, quantity, 'U')
        else:
            volume_to_add = Unit.convert(source, quantity, config.volume_storage_unit)
            amount_to_add = Unit.convert(source, quantity, config.moles_storage_unit)
        if self.volume + volume_to_add > self.max_volume:
            raise ValueError("Exceeded maximum volume")
        self.volume = round(self.volume + volume_to_add, config.internal_precision)
        self.contents[source] = round(self.contents.get(source, 0) + amount_to_add, config.internal_precision)

    def _transfer(self, source_container: Container, quantity: str) -> Tuple[Container, Container]:
        """
        Move quantity ('10 mL', '5 mg') from container to self.

        Arguments:
            source_container: `Container` to transfer from.
            quantity: How much to transfer.

        Returns: New source and destination container.
        """

        if not isinstance(source_container, Container):
            raise TypeError("Invalid source type.")
        quantity_to_transfer, unit = Unit.parse_quantity(quantity)

        if unit == 'L':
            volume_to_transfer = Unit.convert_to_storage(quantity_to_transfer, 'L')
            volume_to_transfer = round(volume_to_transfer, config.internal_precision)

            if volume_to_transfer > source_container.volume:
                raise ValueError(f"Not enough mixture left in source container ({source_container.name}). " +
                                 f"Only {Unit.convert_from_storage(source_container.volume, 'mL')} mL available, " +
                                 f"{Unit.convert_from_storage(volume_to_transfer, 'mL')} mL needed.")
            ratio = volume_to_transfer / source_container.volume

        elif unit == 'g':
            mass_to_transfer = round(quantity_to_transfer, config.internal_precision)
            total_mass = sum(Unit.convert(substance, f"{amount} {config.moles_storage_unit}", "g") for
                             substance, amount in source_container.contents.items())
            ratio = mass_to_transfer / total_mass
        elif unit == 'mol':
            moles_to_transfer = Unit.convert_to_storage(quantity_to_transfer, 'mol')
            total_moles = sum(amount for substance, amount in source_container.contents.items()
                              if not substance.is_enzyme())
            ratio = moles_to_transfer / total_moles
        else:
            raise ValueError("Invalid quantity unit.")

        source_container, to = deepcopy(source_container), deepcopy(self)
        for substance, amount in source_container.contents.items():
            to_transfer = amount * ratio
            to.contents[substance] = round(to.contents.get(substance, 0) + to_transfer,
                                           config.internal_precision)
            source_container.contents[substance] = round(source_container.contents[substance] - to_transfer,
                                                         config.internal_precision)
            # if quantity to remove is the same as the current amount plus a very small delta,
            # we will get a negative 0 answer.
            if source_container.contents[substance] == -0.0:
                source_container.contents[substance] = 0.0
        if source_container.has_liquid():
            transfer = Unit.convert_from_storage(ratio * source_container.volume, 'L')
            transfer, unit = Unit.get_human_readable_unit(transfer, 'L')
        else:
            # total mass in source container times ratio
            mass = sum(Unit.convert(substance, f"{amount} {config.moles_storage_unit if not substance.is_enzyme() else 'U'}",
                                    "mg") for substance, amount in source_container.contents.items())
            transfer, unit = Unit.get_human_readable_unit(mass * ratio, 'mg')
        precision = config.precisions[unit] if unit in config.precisions else config.precisions['default']
        to.instructions += f"\nTransfer {round(transfer, precision)} {unit} of {source_container.name} to {to.name}"
        to.volume = round(sum(Unit.convert(substance, f"{amount} {config.moles_storage_unit}", config.volume_storage_unit) for
                              substance, amount in to.contents.items()), config.internal_precision)
        if to.volume > to.max_volume:
            raise ValueError(f"Exceeded maximum volume in {to.name}.")
        source_container.volume = sum(Unit.convert(substance, f"{amount} {config.moles_storage_unit}", config.volume_storage_unit)
                                      for substance, amount in source_container.contents.items())
        source_container.volume = round(source_container.volume, config.internal_precision)
        return source_container, to

    def _transfer_slice(self, source_slice: Plate | PlateSlicer, quantity: str) -> Tuple[Plate, Container]:
        """
        Move quantity ('10 mL', '5 mg') from each well in a slice to self.

        Arguments:
            source_slice: Slice or Plate to transfer from.
            quantity: How much to transfer.

        Returns:
            A new plate and a new container, both modified.
        """

        def helper_func(elem):
            """ Moves volume from elem to to_array[0]"""
            elem, to_array[0] = Container.transfer(elem, to_array[0], quantity)
            return elem

        if isinstance(source_slice, Plate):
            source_slice = source_slice[:]
        if not isinstance(source_slice, PlateSlicer):
            raise TypeError("Invalid source type.")
        to = deepcopy(self)
        source_slice = copy(source_slice)
        source_slice.plate = deepcopy(source_slice.plate)

        to_array = [to]
        source_slice.apply(helper_func)
        to = to_array[0]
        return source_slice.plate, to

    def __repr__(self):
        # TODO: Make this more readable/beautiful
        contents = []
        for substance, value in sorted(self.contents.items(), key=lambda elem: (elem[0]._type, -elem[1])):
            if substance.is_enzyme():
                contents.append(f"{substance}: {value} U")
            else:
                value, unit = Unit.get_human_readable_unit(Unit.convert_from_storage(value, 'mol'), 'mmol')
                precision = config.precisions[unit] if unit in config.precisions else config.precisions['default']
                contents.append(
                    f"{substance}: {round(value, precision)} {unit}")

        max_volume = ('/' + str(Unit.convert_from_storage(self.max_volume, 'mL'))) \
            if self.max_volume != float('inf') else ''
        return f"Container ({self.name}) ({Unit.convert_from_storage(self.volume, 'mL')}" + \
            f"{max_volume} mL of ({contents})"

    @cache
    def has_liquid(self) -> bool:
        """
        Returns: True if any substance in the container is a liquid.
        """
        return any(substance.is_liquid() for substance in self.contents)

    @cache
    def substances(self):
        """

        Returns: A set of substances present in the container.

        """
        return set(self.contents.keys())

    def _add(self, source: Substance, quantity: str) -> Container:
        """
        Add the given quantity ('10 mol') of the source substance to the container.

        Arguments:
            source: Substance to add to `destination`.
            quantity: How much `Substance` to add.

        Returns:
            A new container with added substance.
        """
        destination = deepcopy(self)
        destination._self_add(source, quantity)
        return destination

    @staticmethod
    def transfer(source: Container | Plate | PlateSlicer, destination: Container, quantity: str) \
            -> Tuple[Container | Plate | PlateSlicer, Container]:
        """
        Move quantity ('10 mL', '5 mg') from source to destination container,
        returning copies of the objects with amounts adjusted accordingly.

        Arguments:
            source: Container, plate, or slice to transfer from.
            destination: Container to transfer to:
            quantity: How much to transfer.

        Returns:
            A tuple of (T, Container) where T is the type of the source.
        """
        if not isinstance(destination, Container):
            raise TypeError("You can only use Container.transfer into a Container")
        if isinstance(source, Container):
            return destination._transfer(source, quantity)
        if isinstance(source, (Plate, PlateSlicer)):
            return destination._transfer_slice(source, quantity)
        raise TypeError("Invalid source type.")

    def get_concentration(self, solute: Substance, units: str = 'M') -> float:
        """
        Get the concentration of solute in the current solution.

        Args:
            solute: Substance interested in.
            units: Units to return concentration in, defaults to Molar.

        Returns: Concentration

        """
        if not isinstance(solute, Substance):
            raise TypeError("Solute must be a Substance.")
        if not isinstance(units, str):
            raise TypeError("Units must be a str.")

        mult, *units = Unit.parse_concentration('1 ' + units)

        numerator = Unit.convert(solute, f"{self.contents.get(solute, 0)} {config.moles_storage_unit}", units[0])
        if units[1].endswith('L'):
            denominator = Unit.convert_from_storage(self.volume, units[1])
        else:
            denominator = sum(
                Unit.convert(substance, f"{amount} {config.moles_storage_unit}", units[1]) for substance, amount in
                self.contents.items())

        return round(numerator / denominator / mult, config.internal_precision)

    def get_volume(self, unit: str = None) -> float:
        """
        Get the volume of the container.

        Args:
            unit: Unit to return volume in. Defaults to volume_display_unit from config.

        Returns: Volume of the container.

        """
        if unit is None:
            unit = config.volume_display_unit

        if not isinstance(unit, str):
            raise TypeError("Unit must be a str.")

        return Unit.convert_from_storage(self.volume, unit)

    @staticmethod
    def create_solution(solute: Substance, solvent: Substance, name: str = None, **kwargs) -> Container:
        """
        Create a solution.

        Two out of concentration, quantity, and total_quantity must be specified.

        Arguments:
            solute: What to dissolve.
            solvent: What to dissolve with.
            name: Optional name for new container.
            concentration: Desired concentration. ('1 M', '0.1 umol/10 uL', etc.)
            quantity: Desired quantity of solute. ('3 mL', '10 g')
            total_quantity: Desired total quantity. ('3 mL', '10 g')


        Returns:
            New container with desired solution.
        """

        if not isinstance(solute, Substance):
            raise TypeError("Solute must be a Substance.")
        if not isinstance(solvent, Substance):
            raise TypeError("Solvent must be a Substance.")
        if name and not isinstance(name, str):
            raise TypeError("Name must be a str.")

        if 'concentration' in kwargs and not isinstance(kwargs['concentration'], str):
            raise TypeError("Concentration must be a str.")
        if 'quantity' in kwargs and not isinstance(kwargs['quantity'], str):
            raise TypeError("Quantity must be a str.")
        if 'total_quantity' in kwargs and not isinstance(kwargs['total_quantity'], str):
            raise TypeError("Total quantity must be a str.")
        if ('concentration' in kwargs) + ('total_quantity' in kwargs) + ('quantity' in kwargs) != 2:
            raise ValueError("Must specify two values out of concentration, quantity, and total quantity.")

        if not name:
            name = f"solution of {solute.name} in {solvent.name}"

        if 'concentration' in kwargs and 'total_quantity' in kwargs:
            concentration = kwargs['concentration']
            total_quantity = kwargs['total_quantity']
            quantity, quantity_unit = Unit.parse_quantity(total_quantity)
            if quantity <= 0:
                raise ValueError("Quantity must be positive.")

            ratio, numerator, denominator = Unit.calculate_concentration_ratio(solute, concentration, solvent)

            if ratio <= 0:
                raise ValueError("Solution is impossible to create.")

            if numerator == 'U':
                if not solute.is_enzyme():
                    raise TypeError("Solute must be an enzyme.")
                solvent_quantity = Unit.convert(solvent, f"{quantity} {quantity_unit}", config.moles_storage_unit)
                units = ratio * solvent_quantity
                return Container(name,
                                 initial_contents=((solute, f"{units} U"), (solvent, f"{quantity} {quantity_unit}")))

            if quantity_unit == 'g':
                ratio *= solute.mol_weight / solvent.mol_weight
            elif quantity_unit == 'mol':
                pass
            elif quantity_unit == 'L':
                ratio *= (solute.mol_weight / solute.density) / (solvent.mol_weight / solvent.density)
            else:
                raise ValueError("Invalid quantity unit.")

            # x is quantity of solute in moles, y is quantity of solvent in moles

            y = quantity / (1 + ratio)
            x = quantity - y

            assert x >= 0 and y >= 0
            solution = Container(name,
                                 initial_contents=((solute, f"{x} {quantity_unit}"), (solvent, f"{y} {quantity_unit}")))
            return solution
        if 'quantity' in kwargs and 'total_quantity' in kwargs:
            result = Container(name, initial_contents=[(solute, kwargs['quantity'])])
            result = result.fill_to(solvent, kwargs['total_quantity'])
        else:  # 'quantity' and 'concentration'
            concentration = Unit.calculate_concentration_ratio(solute, kwargs['concentration'], solvent)
            quantity = Unit.convert(solute, kwargs['quantity'], concentration[1])
            result = Container(name, initial_contents=[(solute, kwargs['quantity'])])
            result._self_add(solvent, f"{quantity / concentration[0]} {concentration[1]}")
        contents = []
        for substance, value in result.contents.items():
            value, unit = Unit.convert_from_storage_to_standard_format(substance, value)
            precision = config.precisions[unit] if unit in config.precisions else config.precisions['default']
            contents.append(f"{round(value, precision)} {unit} of {substance.name}")
        result.instructions = "Add " + ", ".join(contents) + " to a container."
        return result

    @staticmethod
    def create_solution_from(source: Container, solute: Substance, concentration: str, solvent: Substance | Container,
                             quantity: str, name=None) -> (Tuple[Container, Container] |
                                                           Tuple[Container, Container, Container]):
        """
        Create a diluted solution from an existing solution or solutions.


        Arguments:
            source: Solution to dilute.
            solute: What to dissolve.
            concentration: Desired concentration. ('1 M', '0.1 umol/10 uL', etc.)
            solvent: What to dissolve with (if it is a Container, it can contain some solute).
            quantity: Desired total quantity. ('3 mL', '10 g')
            name: Optional name for new container.

        Returns:
            Residual from the source container (and possibly the solvent container)
             and a new container with the desired solution.

        Raises:
            ValueError: If the solution is impossible to create.
        """

        if not isinstance(source, Container):
            raise TypeError("Source must be a Container.")
        if not isinstance(solute, Substance):
            raise TypeError("Solute must be a Substance.")
        if not isinstance(concentration, str):
            raise TypeError("Concentration must be a str.")
        if not isinstance(solvent, (Substance, Container)):
            raise TypeError("Solvent must be a Substance or Container.")
        if not isinstance(quantity, str):
            raise TypeError("Quantity must be a str.")
        if name and not isinstance(name, str):
            raise TypeError("Name must be a str.")

        quantity_value, quantity_unit = Unit.parse_quantity(quantity)
        if quantity_value <= 0:
            raise ValueError("Quantity must be positive.")

        if solute not in source.contents:
            raise ValueError(f"Source container does not contain {solute.name}.")

        if solvent == solute:
            raise ValueError("Solute and solvent must be different.")

        if not name:
            name = f"solution of {solute.name} in {solvent.name}"

        # x is amount of source solution in mL, y is amount of solvent in mL
        mass = sum(Unit.convert_from(substance, value, config.moles_prefix, 'g') for substance, value in
                   source.contents.items())
        moles = sum(Unit.convert_from(substance, value, config.moles_prefix, 'mol') for substance, value in
                    source.contents.items())
        volume = Unit.convert_from_storage(source.volume, 'mL')
        d_x = mass / volume
        mw_x = mass / moles
        m_x = Unit.convert_from_storage(source.contents.get(solute, 0), 'mol') / (volume / 1000)

        if isinstance(solvent, Container):
            mass = sum(Unit.convert_from(substance, value, config.moles_prefix, 'g') for substance, value in
                       solvent.contents.items())
            moles = sum(Unit.convert_from(substance, value, config.moles_prefix, 'mol') for substance, value in
                        solvent.contents.items())
            volume = Unit.convert_from_storage(solvent.volume, 'mL')
            d_y = mass / volume
            mw_y = mass / moles
            m_y = Unit.convert_from_storage(solvent.contents.get(solute, 0), 'mol') / (volume / 1000)
        else:
            d_y = solvent.density
            mw_y = solvent.mol_weight
            m_y = 0  # no solute in solvent

        mw_s = solute.mol_weight
        d_s = solute.density

        concentration, numerator, denominator = Unit.parse_concentration(concentration)
        a = numpy.array([[0., 0.], [0., 0.]])
        b = numpy.array([0., 0.])

<<<<<<< HEAD
        if numerator == 'mol':
            top = numpy.array([m_x / 1000., m_y / 1000.])
        elif numerator == 'g':
            top = numpy.array([m_x * mw_s / 1000., m_y * mw_s / 1000.])
        elif numerator == 'L':
            # (mL/1000) * mol/L * g/mol * mL/g = mL / 1000 = L
            top = numpy.array([m_x * mw_s / (d_s * 1e6), m_y * mw_s / (d_s * 1e6)])
        else:
            raise ValueError("Invalid numerator.")
        if denominator == 'mol':
            bottom = numpy.array([d_x / mw_x, d_y / mw_y])
        elif denominator == 'g':
            bottom = numpy.array([d_x, d_y])
        elif denominator == 'L':
            bottom = numpy.array([1 / 1000., 1 / 1000.])
        else:
            raise ValueError("Invalid denominator.")

        # concentration = top / bottom -> concentration * bottom - top = 0
        a[0] = concentration * bottom - top

        quantity_value, quantity_unit = Unit.parse_quantity(quantity)
=======
        potential_solution = Container.create_solution(solute, solvent, concentration=concentration,
                                                       total_quantity=quantity)
        ratio = potential_solution.contents[solute] / source.contents[solute]
        solution = Container(name, max_volume=f"{source.max_volume} {config.volume_storage_unit}")

        residual, solution = Container.transfer(source, solution, f"{source.volume * ratio} {config.volume_storage_unit}")
        solution = solution.fill_to(solvent, quantity)

        contents = [(*Unit.convert_from_storage_to_standard_format(solution, solution.volume), source.name),
                    (*Unit.convert_from_storage_to_standard_format(solvent, solution.contents[solvent]), solvent.name)]
        max_volume, unit = Unit.convert_from_storage_to_standard_format(solution, solution.max_volume)
        sub_instructions = []
        for value, sub_unit, substance in contents:
            precision = config.precisions[sub_unit] if sub_unit in config.precisions else config.precisions['default']
            sub_instructions.append(f"{round(value, precision)} {sub_unit} of {substance}")
        precision = config.precisions[unit] if unit in config.precisions else config.precisions['default']
        solution.instructions = ("Add "
                                 + ", ".join(sub_instructions)
                                 + f" to a {round(max_volume, precision)} {unit} container.")
>>>>>>> 52e0f78b

        if quantity_unit == 'g':
            a[1] = numpy.array([d_x, d_y])
        elif quantity_unit == 'L':
            a[1] = numpy.array([1 / 1000., 1 / 1000.])
        elif quantity_value == 'mol':
            a[1] = numpy.array([d_x / mw_x, d_y / mw_y])

        b[1] = quantity_value
        x, y = numpy.linalg.solve(a, b)
        if x < 0 or y < 0:
            raise ValueError("Solution is impossible to create.")

        if isinstance(solvent, Substance):
            if y:
                new_solution = Container(name, initial_contents=[(solvent, f"{y} mL")])
            else:
                new_solution = Container(name)
            if x:
                source, new_solution = Container.transfer(source, new_solution, f"{x} mL")
        else:
            new_solution = Container(name)
            if x:
                source, new_solution = Container.transfer(source, new_solution, f"{x} mL")
            if y:
                solvent, new_solution = Container.transfer(solvent, new_solution, f"{y} mL")

        precision = config.precisions['mL'] if 'mL' in config.precisions else config.precisions['default']
        new_solution.instructions = f"Add {round(y, precision)} mL of {solvent.name} to" + \
                                    f" {round(x, precision)} mL of {source.name}."

        if isinstance(solvent, Substance):
            return source, new_solution
        else:
            return source, solvent, new_solution

    def remove(self, what: (Substance | int) = Substance.LIQUID) -> Container:
        """
        Removes substances from `Container`

        Arguments:
            what: What to remove. Can be a type of substance or a specific substance. Defaults to LIQUID.

        Returns: New Container with requested substances removed.

        """
        new_container = deepcopy(self)
        new_container.contents = {substance: value for substance, value in self.contents.items()
                                  if what not in (substance._type, substance)}
        new_container.volume = 0
        for substance, value in new_container.contents.items():
            substance_unit = 'U' if substance.is_enzyme() else config.moles_storage_unit
            new_container.volume += Unit.convert_from(substance, value, substance_unit, config.volume_storage_unit)

        new_container.instructions = self.instructions
        classes = {Substance.SOLID: 'solid', Substance.LIQUID: 'liquid', Substance.ENZYME: 'enzyme'}
        if what in classes:
            new_container.instructions += f"Remove all {classes[what]}s."
        else:
            new_container.instructions += f"Remove all {what.name}s."
        return new_container

    def dilute(self, solute: Substance, concentration: str, solvent: Substance, name=None) -> Container:
        """
        Dilutes `solute` in solution to `concentration`.

        Args:
            solute: Substance which is subject to dilution.
            concentration: Desired concentration.
            solvent: What to dilute with.
            name: Optional name for new container.

        Returns: A new container containing a solution with the desired concentration of `solute`.

        """
        if not isinstance(solute, Substance):
            raise TypeError("Solute must be a Substance.")
        if not isinstance(concentration, str):
            raise TypeError("Concentration must be a str.")
        if not isinstance(solvent, Substance):
            raise TypeError("Solvent must be a substance.")
        if name and not isinstance(name, str):
            raise TypeError("New name must be a str.")
        if solute not in self.contents:
            raise ValueError(f"Container does not contain {solute.name}.")

        new_ratio, numerator, denominator = Unit.calculate_concentration_ratio(solute, concentration, solvent)

        if numerator == 'U':
            if not solute.is_enzyme():
                raise TypeError("Solute must be an enzyme.")

        current_ratio = self.contents[solute] / sum(self.contents[substance] for
                                                    substance in self.contents if not substance.is_enzyme())

        if new_ratio <= 0:
            raise ValueError("Solution is impossible to create.")

        if abs(new_ratio - current_ratio) <= 1e-6:
            return deepcopy(self)

        if new_ratio > current_ratio:
            raise ValueError("Desired concentration is higher than current concentration.")

        current_umoles = Unit.convert_from_storage(self.contents.get(solvent, 0), 'umol')
        required_umoles = Unit.convert_from_storage(self.contents[solute], 'umol') / new_ratio - current_umoles
        new_volume = self.volume + Unit.convert(solvent, f"{required_umoles} umol", config.volume_storage_unit)

        if new_volume > self.max_volume:
            raise ValueError("Dilute solution will not fit in container.")

        if name:
            # Note: this copies the container twice
            destination = deepcopy(self)
            destination.name = name
        else:
            destination = self
        needed_umoles = f"{required_umoles} umol"
        result = destination._add(solvent, needed_umoles)
        needed_volume, unit = Unit.get_human_readable_unit(Unit.convert(solvent, needed_umoles, 'umol'), 'L')
        precision = config.precisions[unit] if unit in config.precisions else config.precisions['default']
        result.instructions += f"Dilute with {round(needed_volume, precision)} {unit} of {solvent.name}."
        return result

    def fill_to(self, solvent: Substance, quantity: str) -> Container:
        """
        Fills container with `solvent` up to `quantity`.

        Args:
            solvent: Substance to use to fill.
            quantity: Desired final quantity in container.

        Returns: New Container with desired final `quantity`

        """
        if not isinstance(solvent, Substance):
            raise TypeError("Solvent must be a Substance.")
        if not isinstance(quantity, str):
            raise TypeError("Quantity must be a str.")

        quantity, quantity_unit = Unit.parse_quantity(quantity)
        if quantity <= 0:
            raise ValueError("Quantity must be positive.")
        if quantity_unit not in ('L', 'g', 'mol'):
            raise ValueError("We can only fill to mass or volume.")

        current_quantity = sum(Unit.convert(substance, f"{value} {config.moles_storage_unit}", quantity_unit)
                               for substance, value in self.contents.items() if not substance.is_enzyme())

        required_quantity = quantity - current_quantity
        result = self._add(solvent, f"{required_quantity} {quantity_unit}")
        required_volume = Unit.convert(solvent, f"{required_quantity} {quantity_unit}", 'L')
        required_volume, unit = Unit.get_human_readable_unit(required_volume, 'L')
        precision = config.precisions[unit] if unit in config.precisions else config.precisions['default']
        result.instructions += f"Fill with {round(required_volume, precision)} {unit} of {solvent.name}."
        return result


class Plate:
    """
    A spatially ordered collection of Containers, like a 96 well plate.
    The spatial arrangement must be rectangular. Immutable.
    """

    def __init__(self, name: str, max_volume_per_well: str, make: str = "generic", rows=8, columns=12):
        """
            Creates a generic plate.

            Attributes:
                name: name of plate
                max_volume_per_well: maximum volume of each well. (50 uL)
                make: name of this kind of plate
                rows (int or list): number of rows or list of names of rows
                columns (int or list): number of columns or list of names of columns
        """

        if not isinstance(name, str) or len(name) == 0:
            raise ValueError("invalid plate name")
        self.name = name

        if not isinstance(make, str) or len(make) == 0:
            raise ValueError("invalid plate make")
        self.make = make

        if not isinstance(max_volume_per_well, str):
            raise TypeError("Maximum volume must be a str, ('10 mL').")
        max_volume_per_well, _ = Unit.parse_quantity(max_volume_per_well)

        if isinstance(rows, int):
            if rows < 1:
                raise ValueError("illegal number of rows")
            self.n_rows = rows
            self.row_names = []
            for row_num in range(1, rows + 1):
                result = []
                while row_num > 0:
                    row_num -= 1
                    result.append(chr(ord('A') + row_num % 26))
                    row_num //= 26
                self.row_names.append(''.join(reversed(result)))
        elif isinstance(rows, list):
            if len(rows) == 0:
                raise ValueError("must have at least one row")
            for row in rows:
                if not isinstance(row, str):
                    raise ValueError("row names must be strings")
                if len(row.strip()) == 0:
                    raise ValueError(
                        "zero length strings are not allowed as column labels"
                    )
            if len(rows) != len(set(rows)):
                raise ValueError("duplicate row names found")
            self.n_rows = len(rows)
            self.row_names = rows
        else:
            raise ValueError("rows must be int or list")

        if max_volume_per_well <= 0:
            raise ValueError("max volume per well must be greater than zero")
        self.max_volume_per_well = Unit.convert_to_storage(max_volume_per_well, 'L')

        if isinstance(columns, int):
            if columns < 1:
                raise ValueError("illegal number of columns")
            self.n_columns = columns
            self.column_names = [f"{i + 1}" for i in range(columns)]
        elif isinstance(columns, list):
            if len(columns) == 0:
                raise ValueError("must have at least one column")
            for column in columns:
                if not isinstance(column, str):
                    raise ValueError("column names must be strings")
                if len(column.strip()) == 0:
                    raise ValueError(
                        "zero length strings are not allowed as column labels"
                    )
            if len(columns) != len(set(columns)):
                raise ValueError("duplicate column names found")
            self.n_columns = len(columns)
            self.column_names = columns
        else:
            raise ValueError("columns must be int or list")

        self.wells = numpy.array([[Container(f"well {row},{col}",
                                             max_volume=f"{max_volume_per_well} L")
                                   for col in self.column_names] for row in self.row_names])

    def __getitem__(self, item) -> PlateSlicer:
        return PlateSlicer(self, item)

    def __repr__(self):
        return f"Plate: {self.name}"

    def get_volumes(self, substance: (Substance | Iterable[Substance]) = None, unit: str = None) -> numpy.ndarray:
        """

        Arguments:
            unit: unit to return volumes in.
            substance: (optional) Substance to display volumes of.

        Returns:
            numpy.ndarray of volumes for each well in desired unit.

        """

        # Arguments are type checked in PlateSlicer.volumes
        return self[:].get_volumes(substance=substance, unit=unit)

    def substances(self) -> set[Substance]:
        """

        Returns: A set of substances present in the slice.

        """
        return self[:].substances()

    def get_moles(self, substance: (Substance | Iterable[Substance]), unit: str = None) -> numpy.ndarray:
        """

        Arguments:
            unit: unit to return moles in. ('mol', 'mmol', 'umol', etc.)
            substance: Substance to display moles of.

        Returns: moles of substance in each well.
        """

        # Arguments are type checked in PlateSlicer.moles
        return self[:].get_moles(substance=substance, unit=unit)

    def dataframe(self, unit: str, substance: (str | Substance | Iterable[Substance]) = 'all', cmap: str = None) \
            -> pandas.io.formats.style.Styler:
        """

        Arguments:
            unit: unit to return quantities in.
            substance: (optional) Substance or Substances to display quantity of.
            cmap: Colormap to shade dataframe with.

        Returns: Shaded dataframe of quantities in each well.

        """
        # Types are checked in PlateSlicer.dataframe
        return self[:].dataframe(substance=substance, unit=unit, cmap=cmap)

    def get_volume(self, unit: str = 'uL') -> float:
        """
        Arguments:
            unit: unit to return volumes in.

        Returns: total volume stored in slice in uL.
        """
        return self.get_volumes(unit=unit).sum()

    @staticmethod
    def transfer(source: Container | Plate | PlateSlicer, destination: Plate | PlateSlicer, quantity: str) \
            -> Tuple[Container | Plate | PlateSlicer, Plate]:
        """
        Move quantity ('10 mL', '5 mg') from source to destination,
        returning copies of the objects with amounts adjusted accordingly.

        Arguments:
            source: What to transfer.
            destination: Plate or slice of a plate to transfer to.
            quantity: How much to transfer.

        Returns:
            A tuple of (T, Plate) where T is the type of the source.
        """
        if not isinstance(destination, (Plate, PlateSlicer)):
            raise TypeError("You can only use Plate.transfer into a Plate")
        if isinstance(destination, Plate):
            destination = destination[:]
        # noinspection PyProtectedMember
        return PlateSlicer._transfer(source, destination, quantity)

    def remove(self, what=Substance.LIQUID) -> Plate:
        """
        Removes substances from `Plate`

        Arguments:
            what: What to remove. Can be a type of substance or a specific substance. Defaults to LIQUID.

        Returns: New Plate with requested substances removed.

        """
        return self[:].remove(what)

    def fill_to(self, solvent, quantity):
        """
        Fills all wells in plate with `solvent` up to `quantity`.

        Args:
            solvent: Substance to use to fill.
            quantity: Desired final quantity in each well.

        Returns: New Plate with desired final `quantity` in each well.

        """
        return self[:].fill_to(solvent, quantity)


class RecipeStep:
    def __init__(self, operator, frm, to, *operands):
        self.objects_used = set()
        self.substances_used = set()
        self.operator = operator
        self.frm: list[Container | PlateSlicer | Plate | None] = [frm]
        self.to: list[Container | PlateSlicer | Plate] = [to]
        self.trash = {}
        self.operands = operands
        self.instructions = ""


class Recipe:
    """
    A list of instructions for transforming one set of containers into another. The intended workflow is to declare
    the source containers, enumerate the desired transformations, and call recipe.bake(). The name of each object used
    by the Recipe must be unique. This method will ensure that all solid and liquid handling instructions are valid.
    If they are indeed valid, then the updated containers will be generated. Once recipe.bake() has been called, no
    more instructions can be added and the Recipe is considered immutable.

    Attributes:
        locked (boolean): Is the recipe locked from changes?
        steps (list): A list of steps to be completed upon bake() bring called.
        used (list): A list of Containers and Plates to be used in the recipe.
        results (list): A dictionary used in bake to return the mutated objects.
    """

    def __init__(self):
        self.results: dict[str, Container | Plate | PlateSlicer] = {}
        self.steps: list[RecipeStep] = []
        self.stages: dict[str, slice] = {'all': slice(None, None)}
        self.current_stage = 'all'
        self.current_stage_start = 0
        self.locked = False
        self.used = set()

    def start_stage(self, name: str) -> None:
        """
        Start a new stage in the recipe.

        Args:
            name: Name of the stage.

        """
        if self.locked:
            raise RuntimeError("This recipe is locked.")
        if name in self.stages:
            raise ValueError("Stage name already exists.")
        if self.current_stage != 'all':
            raise ValueError("Cannot start a new stage without ending the current one.")
        self.current_stage = name
        self.current_stage_start = len(self.steps)

    def end_stage(self, name: str) -> None:
        """
        End the current stage in the recipe.

        Args:
            name: Name of the stage.

        """
        if self.locked:
            raise RuntimeError("This recipe is locked.")
        if self.current_stage != name:
            raise ValueError("Current stage does not match name.")

        self.stages[name] = slice(self.current_stage_start, len(self.steps))
        self.current_stage = 'all'

    def uses(self, *args: Container | Plate | Iterable[Container | Plate]) -> Recipe:
        """
        Declare *args (iterable of Containers and Plates) as being used in the recipe.
        """
        if self.locked:
            raise RuntimeError("This recipe is locked.")
        for arg in args:
            if isinstance(arg, (Container, Plate)):
                if arg.name not in self.results:
                    self.results[arg.name] = deepcopy(arg)
                else:
                    raise ValueError(f"An object with the name: \"{arg.name}\" is already in use.")
            elif isinstance(arg, Iterable):
                unpacked = list(arg)
                if not all(isinstance(elem, (Container, Plate)) for elem in unpacked):
                    raise TypeError("Invalid type in iterable.")
                self.uses(*unpacked)
            else:
                raise TypeError("Invalid type.")
        return self

    def transfer(self, source: Container, destination: Container | Plate | PlateSlicer, quantity: str) -> None:
        """
        Adds a step to the recipe which will move quantity from source to destination.
        Note that all Substances in the source will be transferred in proportion to their respective ratios.

        """
        if self.locked:
            raise RuntimeError("This recipe is locked.")
        if not isinstance(destination, (Container, Plate, PlateSlicer)):
            raise TypeError("Invalid destination type.")
        if not isinstance(source, (Container, Plate, PlateSlicer)):
            raise TypeError("Invalid source type.")
        if (source.plate.name if isinstance(source, PlateSlicer) else source.name) not in self.results:
            raise ValueError("Source not found in declared uses.")
        destination_name = destination.plate.name if isinstance(destination, PlateSlicer) else destination.name
        if destination_name not in self.results:
            raise ValueError(f"Destination {destination_name} has not been previously declared for use.")
        if not isinstance(quantity, str):
            raise TypeError("Volume must be a str. ('5 mL')")
        if isinstance(source, Plate):
            source = source[:]
        if isinstance(destination, Plate):
            destination = destination[:]
        self.steps.append(RecipeStep('transfer', source, destination, quantity))

    def create_container(self, name: str, max_volume: str = 'inf L',
                         initial_contents: Iterable[tuple[Substance, str]] | None = None) -> Container:

        """
        Adds a step to the recipe which creates a container.

        Arguments:
            name: Name of container
            max_volume: Maximum volume that can be stored in the container. ('10 mL')
            initial_contents: (optional) Iterable of tuples of the form (Substance, quantity)

        Returns:
            A new Container so that it may be used in later recipe steps.
        """
        if self.locked:
            raise RuntimeError("This recipe is locked.")
        if not isinstance(name, str):
            raise TypeError("Name must be a str.")
        if not isinstance(max_volume, str):
            raise TypeError("Maximum volume must be a str.")

        if initial_contents:
            if not isinstance(initial_contents, Iterable):
                raise TypeError("Initial contents must be iterable.")
            if not all(isinstance(elem, tuple) and len(elem) == 2 for elem in initial_contents):
                raise TypeError("Elements of initial_contents must be of the form (Substance, quantity.)")
            for substance, quantity in initial_contents:
                if not isinstance(substance, Substance):
                    raise TypeError("Containers can only be created from substances.")
                if not isinstance(quantity, str):
                    raise TypeError("Quantity must be a str. ('10 mL')")
        new_container = Container(name, max_volume)
        self.uses(new_container)
        self.steps.append(RecipeStep('create_container', None, new_container, max_volume, initial_contents))

        return new_container

    def create_solution(self, solute, solvent, name=None, **kwargs) -> Container:
        """
        Adds a step to the recipe which creates a solution.

        Two out of concentration, quantity, and total_quantity must be specified.

        Arguments:
            solute: What to dissolve.
            solvent: What to dissolve with.
            name: Optional name for new container.
            concentration: Desired concentration. ('1 M', '0.1 umol/10 uL', etc.)
            quantity: Desired quantity of solute. ('3 mL', '10 g')
            total_quantity: Desired total quantity. ('3 mL', '10 g')


        Returns:
            A new Container so that it may be used in later recipe steps.
        """

        if not isinstance(solute, Substance):
            raise TypeError("Solute must be a Substance.")
        if not isinstance(solvent, Substance):
            raise TypeError("Solvent must be a Substance.")
        if name and not isinstance(name, str):
            raise TypeError("Name must be a str.")

        if 'concentration' in kwargs and not isinstance(kwargs['concentration'], str):
            raise TypeError("Concentration must be a str.")
        if 'quantity' in kwargs and not isinstance(kwargs['quantity'], str):
            raise TypeError("Quantity must be a str.")
        if 'total_quantity' in kwargs and not isinstance(kwargs['total_quantity'], str):
            raise TypeError("Total quantity must be a str.")
        if ('concentration' in kwargs) + ('total_quantity' in kwargs) + ('quantity' in kwargs) != 2:
            raise ValueError("Must specify two values out of concentration, quantity, and total quantity.")

        if not name:
            name = f"solution of {solute.name} in {solvent.name}"

        new_container = Container(name)
        self.uses(new_container)
        self.steps.append(RecipeStep('solution', None, new_container, solute, solvent, kwargs))

        return new_container

    def create_solution_from(self, source: Container, solute: Substance, concentration: str, solvent: Substance,
                             quantity: str, name=None) -> Container:
        """
        Adds a step to create a diluted solution from an existing solution.


        Arguments:
            source: Solution to dilute.
            solute: What to dissolve.
            concentration: Desired concentration. ('1 M', '0.1 umol/10 uL', etc.)
            solvent: What to dissolve with.
            quantity: Desired total quantity. ('3 mL', '10 g')
            name: Optional name for new container.

        Returns:
            A new Container so that it may be used in later recipe steps.
        """

        if not isinstance(source, Container):
            raise TypeError("Source must be a Container.")
        if not isinstance(solute, Substance):
            raise TypeError("Solute must be a Substance.")
        if not isinstance(concentration, str):
            raise TypeError("Concentration must be a str.")
        if not isinstance(solvent, Substance):
            raise TypeError("Solvent must be a Substance.")
        if not isinstance(quantity, str):
            raise TypeError("Quantity must be a str.")
        if name and not isinstance(name, str):
            raise TypeError("Name must be a str.")

        quantity_value, quantity_unit = Unit.parse_quantity(quantity)
        if quantity_value <= 0:
            raise ValueError("Quantity must be positive.")

        if not name:
            name = f"solution of {solute.name} in {solvent.name}"

        new_ratio, numerator, denominator = Unit.calculate_concentration_ratio(solute, concentration, solvent)
        if new_ratio <= 0:
            raise ValueError("Solution is impossible to create.")

        new_container = Container(name, max_volume=f"{source.max_volume} {config.volume_storage_unit}")
        self.uses(new_container)
        self.steps.append(RecipeStep('solution_from', source, new_container, solute, concentration, solvent, quantity))

        return new_container

    def remove(self, destination: Container | Plate | PlateSlicer, what=Substance.LIQUID) -> None:
        """
        Adds a step to removes substances from destination.

        Arguments:
            destination: What to remove from.
            what: What to remove. Can be a type of substance or a specific substance. Defaults to LIQUID.
        """

        if isinstance(destination, PlateSlicer):
            if destination.plate.name not in self.results:
                raise ValueError(f"Destination {destination.plate.name} has not been previously declared for use.")
        elif isinstance(destination, (Container, Plate)):
            if destination.name not in self.results:
                raise ValueError(f"Destination {destination.name} has not been previously declared for use.")
        else:
            raise TypeError(f"Invalid destination type: {type(destination)}")

        self.steps.append(RecipeStep('remove', None, destination, what))

    def dilute(self, destination: Container, solute: Substance,
               concentration: str, solvent: Substance, new_name=None) -> None:
        """
        Adds a step to dilute `solute` in `destination` to `concentration`.

        Args:
            destination: Container to dilute.
            solute: Substance which is subject to dilution.
            concentration: Desired concentration in mol/L.
            solvent: What to dilute with.
            new_name: Optional name for new container.
        """

        if not isinstance(solute, Substance):
            raise TypeError("Solute must be a Substance.")
        if not isinstance(concentration, str):
            raise TypeError("Concentration must be a float.")
        if not isinstance(solvent, Substance):
            raise TypeError("Solvent must be a substance.")
        if new_name and not isinstance(new_name, str):
            raise TypeError("New name must be a str.")
        if not isinstance(destination, Container):
            raise TypeError("Destination must be a container.")
        if destination.name not in self.results:
            raise ValueError(f"Destination {destination.name} has not been previously declared for use.")
        # if solute not in destination.contents:
        #     raise ValueError(f"Container does not contain {solute.name}.")

        ratio, *_ = Unit.calculate_concentration_ratio(solute, concentration, solvent)
        if ratio <= 0:
            raise ValueError("Concentration is impossible to create.")

        if solute.is_enzyme():
            # TODO: Support this.
            raise ValueError("Not currently supported.")

        self.steps.append(RecipeStep('dilute', None, destination, solute, concentration, solvent, new_name))

    def fill_to(self, destination: Container, solvent: Substance, quantity: str) -> None:
        """
        Adds a step to fill `destination` container/plate/slice with `solvent` up to `quantity`.

        Args:
            destination: Container/Plate/Slice to fill.
            solvent: Substance to use to fill.
            quantity: Desired final quantity in container.

        """
        if isinstance(destination, PlateSlicer):
            if destination.plate.name not in self.results:
                raise ValueError(f"Destination {destination.plate.name} has not been previously declared for use.")
        elif isinstance(destination, (Container, Plate)):
            if destination.name not in self.results:
                raise ValueError(f"Destination {destination.name} has not been previously declared for use.")
        else:
            raise TypeError(f"Invalid destination type: {type(destination)}")
        if not isinstance(solvent, Substance):
            raise TypeError("Solvent must be a substance.")
        if not isinstance(quantity, str):
            raise TypeError("Quantity must be a str.")

        self.steps.append(RecipeStep('fill_to', None, destination, solvent, quantity))

    def bake(self) -> dict[str, Container | Plate]:
        """
        Completes steps stored in recipe.
        Checks validity of each step and ensures all declared objects have been used.
        Locks Recipe from further modification.

        Returns:
            Copies of all used objects in the order they were declared.

        """
        if self.locked:
            raise RuntimeError("Recipe has already been baked.")

        # Implicitly end the current stage
        if self.current_stage != 'all':
            self.end_stage(self.current_stage)

        # for operation, *rest in self.steps:
        for step in self.steps:
            # Keep track of what was used in each step
            for elem in step.frm + step.to:
                if isinstance(elem, PlateSlicer):
                    step.objects_used.add(elem.plate.name)
                elif isinstance(elem, (Container, Plate)):
                    step.objects_used.add(elem.name)

            operator = step.operator
            if operator == 'create_container':
                dest = step.to[0]
                dest_name = dest.name
                step.frm.append(None)
                max_volume, initial_contents = step.operands
                step.to[0] = self.results[dest_name]
                self.used.add(dest_name)
                self.results[dest_name] = Container(dest_name, max_volume, initial_contents)
                step.substances_used = self.results[dest_name].substances()
                step.to.append(self.results[dest_name])
                step.instructions = f"Create container {dest_name} with initial contents: {initial_contents}."
            elif operator == 'transfer':
                source = step.frm[0]
                source_name = source.plate.name if isinstance(source, PlateSlicer) else source.name
                dest = step.to[0]
                dest_name = dest.plate.name if isinstance(dest, PlateSlicer) else dest.name
                quantity, = step.operands

                step.instructions = f"""Transfer {quantity} from {str(source) if isinstance(source, PlateSlicer) else
                source_name} to {str(dest) if isinstance(dest, PlateSlicer) else dest_name}."""

                self.used.add(source_name)
                self.used.add(dest_name)

                # containers and such can change while baking the recipe
                if isinstance(source, PlateSlicer):
                    source = deepcopy(source)
                    source.plate = self.results[source_name]
                    step.frm[0] = source.plate
                else:
                    source = self.results[source_name]
                    step.frm[0] = source

                step.substances_used = source.substances()

                if isinstance(dest, PlateSlicer):
                    dest = deepcopy(dest)
                    dest.plate = self.results[dest_name]
                    step.to[0] = dest.plate
                else:
                    dest = self.results[dest_name]
                    step.to[0] = dest

                if isinstance(dest, Container):
                    source, dest = Container.transfer(source, dest, quantity)
                elif isinstance(dest, PlateSlicer):
                    source, dest = Plate.transfer(source, dest, quantity)

                self.results[source_name] = source if not isinstance(source, PlateSlicer) else source.plate
                self.results[dest_name] = dest if not isinstance(dest, PlateSlicer) else dest.plate

                step.frm.append(self.results[source_name])
                step.to.append(self.results[dest_name])
            elif operator == 'solution':
                dest = step.to[0]
                dest_name = dest.name
                step.frm.append(None)
                solute, solvent, kwargs = step.operands
                # kwargs should have two out of concentration, quantity, and total_quantity
                if 'concentration' in kwargs and 'total_quantity' in kwargs:
                    step.instructions = f"""Create a solution of {solute.name} in {solvent.name
                    } with a concentration of {kwargs['concentration']
                    } and a total quantity of {kwargs['total_quantity']}."""
                elif 'concentration' in kwargs and 'quantity' in kwargs:
                    step.instructions = f"""Create a solution of {solute.name} in {solvent.name
                    } with a concentration of {kwargs['concentration']
                    } and a quantity of {kwargs['quantity']}."""
                elif 'quantity' in kwargs and 'total_quantity' in kwargs:
                    step.instructions = f"""Create a solution of {solute.name} in {solvent.name
                    } with a total quantity of {kwargs['total_quantity']
                    } and a quantity of {kwargs['quantity']}."""

                step.to[0] = self.results[dest_name]
                self.used.add(dest_name)
                self.results[dest_name] = Container.create_solution(solute, solvent, dest_name, **kwargs)
                step.substances_used = self.results[dest_name].substances()
                step.to.append(self.results[dest_name])
            elif operator == 'solution_from':
                source = step.frm[0]
                source_name = source.name
                dest = step.to[0]
                dest_name = dest.name
                solute, concentration, solvent, quantity = step.operands
                step.frm[0] = self.results[source_name]
                step.to[0] = self.results[dest_name]
                step.instructions = f"""Create {quantity} of a {concentration} solution of {solute.name
                } in {solvent.name} from {source_name}."""
                self.used.add(source_name)
                self.used.add(dest_name)
                source = self.results[source_name]
                self.results[source_name], self.results[dest_name] = \
                    Container.create_solution_from(source, solute, concentration, solvent, quantity, dest.name)
                step.substances_used = self.results[dest_name].substances()
                step.frm.append(self.results[source_name])
                step.to.append(self.results[dest_name])
            elif operator == 'remove':
                dest = step.to[0]
                step.frm.append(None)
                what, = step.operands
                dest_name = dest.plate.name if isinstance(dest, PlateSlicer) else dest.name
                step.to[0] = self.results[dest_name]
                self.used.add(dest_name)

                if isinstance(dest, PlateSlicer):
                    dest = deepcopy(dest)
                    dest.plate = self.results[dest_name]
                else:
                    dest = self.results[dest_name]

                if isinstance(what, Substance):
                    step.instructions = f"Remove {what.name} from {dest_name}."
                else:
                    step.instructions = f"Remove all {Substance.classes[what]} from {dest_name}."
                self.results[dest_name] = dest.remove(what)
                step.to.append(self.results[dest_name])
                # substances_used is everything that is in step.to[0] but not in step.to[1]
                step.substances_used = set.difference(step.to[0].substances(), step.to[1].substances())
                step.trash = {substance: step.to[0].contents[substance] for substance in step.substances_used}
            elif operator == 'dilute':
                dest = step.to[0]
                dest_name = dest.name
                solute, concentration, solvent, new_name = step.operands
                step.frm.append(None)
                step.to[0] = self.results[dest_name]
                self.used.add(dest_name)
                self.results[dest_name] = self.results[dest_name].dilute(solute, concentration, solvent, new_name)
                amount_added = self.results[dest_name].contents[solvent] - step.to[0].contents.get(solvent, 0)
                amount_added = Unit.convert_from(solvent, amount_added, config.moles_storage_unit, 'L')
                amount_added, unit = Unit.get_human_readable_unit(amount_added, 'L')
                precision = config.precisions[unit] if unit in config.precisions else config.precisions['default']
                step.instructions = (f"Dilute {solute.name} in {dest_name} to {concentration}" +
                                     f" by adding {round(amount_added, precision)} {unit} of {solvent.name}.")
                step.substances_used.add(solvent)
                step.to.append(self.results[dest_name])
            elif operator == 'fill_to':
                dest = step.to[0]
                dest_name = dest.plate.name if isinstance(dest, PlateSlicer) else dest.name
                solvent, quantity = step.operands
                step.frm.append(None)
                step.to[0] = self.results[dest_name]
                self.used.add(dest_name)
                amount_added = self.results[dest_name].contents[solvent] - step.to[0].contents.get(solvent, 0)
                amount_added = Unit.convert_from(solvent, amount_added, config.moles_storage_unit, 'L')
                amount_added, unit = Unit.get_human_readable_unit(amount_added, 'L')
                precision = config.precisions[unit] if unit in config.precisions else config.precisions['default']
                step.instructions = (f"Fill {dest.name} with {solvent.name} up to {quantity}"
                                     f" by adding {round(amount_added, precision)} {unit}.")

                if isinstance(dest, PlateSlicer):
                    dest = deepcopy(dest)
                    dest.plate = self.results[dest_name]
                else:
                    dest = self.results[dest_name]

                self.results[dest_name] = dest.fill_to(solvent, quantity)
                step.substances_used.add(solvent)
                step.to.append(self.results[dest_name])

        if len(self.used) != len(self.results):
            raise ValueError("Something declared as used wasn't used.")
        self.locked = True
        # All the PlateSlicers should have been resolved into Plates by now
        assert all(isinstance(elem, (Container, Plate)) for elem in self.results.values())
        return self.results

    def substance_used(self, substance: Substance, timeframe: str = 'all', unit: str = None,
                       destinations: Iterable[Container | Plate] | str = "plates"):
        """
        Returns the amount of substance used in the recipe.

        Args:
            substance: Substance to check.
            timeframe: 'before' or 'during'. Before refers to the initial state of the containers aka recipe "prep", and
            during refers to
            unit: Unit to return amount in.
            destinations: Containers or plates to check. Defaults to "plates".

        Returns: Amount of substance used in the recipe.

        """
        if unit is None:
            unit = 'U' if substance.is_enzyme() else config.moles_display_unit

        from_unit = 'U' if substance.is_enzyme() else config.moles_storage_unit

        dest_names = set()
        if destinations == "plates":
            dest_names = set(elem.name for elem in self.results.values() if isinstance(elem, Plate))
        elif isinstance(destinations, Iterable):
            for container in destinations:
                if container.name not in self.used:
                    raise ValueError(f"Destination {container.name} was not used in the recipe.")
                dest_names.add(container.name)
        else:
            raise ValueError("Invalid destinations.")

        delta = 0

        if timeframe not in self.stages.keys():
            raise ValueError("Invalid Timeframe")

        stage_steps = self.steps[self.stages[timeframe]]
        for step in stage_steps:
            if substance not in step.substances_used:
                continue

            before_substances = 0
            after_substances = 0
            if step.to[0] is not None and step.to[0].name in dest_names:
                if isinstance(step.to[0], Plate):
                    before_substances += sum(well.contents.get(substance, 0) for well in step.to[0].wells.flatten())
                    after_substances += sum(well.contents.get(substance, 0) for well in step.to[1].wells.flatten())
                else:  # Container
                    before_substances += step.to[0].contents.get(substance, 0)
                    after_substances += step.to[1].contents.get(substance, 0)
            if step.frm[0] is not None and step.frm[0].name in dest_names:
                if isinstance(step.frm[0], Plate):
                    before_substances += sum(well.contents.get(substance, 0) for well in step.frm[0].wells.flatten())
                    after_substances += sum(well.contents.get(substance, 0) for well in step.frm[1].wells.flatten())
                else:  # Container
                    before_substances += step.frm[0].contents.get(substance, 0)
                    after_substances += step.frm[1].contents.get(substance, 0)
            after_substances += step.trash.get(substance, 0)
            delta += after_substances - before_substances

        if delta < 0:
            raise ValueError(
                f"Destination containers contain {-delta} {from_unit} less of substance {substance}" +
                " after stage {timeframe}. Did you specify the correct destinations?")
        precision = config.precisions[unit] if unit in config.precisions else config.precisions['default']
        return round(Unit.convert(substance, f'{delta} {from_unit}', unit), precision)

    def get_container_flows(self, container: Container | Plate, timeframe: str = 'all', unit: str | None = None) -> \
            dict[str, (int | str)]:
        """
        Returns the inflow and outflow of a container in the recipe.

        Args:
            container: Container to check.
            timeframe: 'all' or a stage defined in the recipe.
            unit: Unit to return amount in.
        """

        def helper(entry):
            substance, quantity = entry
            return Unit.convert_from(substance, quantity, 'U' if substance.is_enzyme() else config.moles_storage_unit, unit)

        if unit is None:
            unit = config.volume_display_unit
        if not isinstance(unit, str):
            raise TypeError("Unit must be a str.")
        if not isinstance(container, Container):
            raise TypeError("Container must be a Container.")
        if not isinstance(timeframe, str):
            raise TypeError("Timeframe must be a str.")
        if timeframe not in self.stages.keys():
            raise ValueError("Invalid Timeframe")
        steps = self.steps[self.stages[timeframe]]
        flows = {"in": 0, "out": 0}
        for step in steps:
            if container.name in step.objects_used:
                if isinstance(step.to[0], Container) and step.to[0].name == container.name:
                    if step.trash:
                        flows["out"] += sum(map(helper, step.trash.items()))
                    else:
                        flows["in"] += (sum(map(helper, step.to[1].contents.items())) -
                                        sum(map(helper, step.to[0].contents.items())))
                if isinstance(step.frm[0], Container) and step.frm[0].name == container.name:
                    flows["out"] += (sum(map(helper, step.frm[0].contents.items())) -
                                     sum(map(helper, step.frm[1].contents.items())))
        precision = config.precisions[unit] if unit in config.precisions else config.precisions['default']
        for key in flows:
            flows[key] = round(flows[key], precision)

        return flows

    def visualize(self, what: Plate, mode: str, unit: str, timeframe: (int | str) = 'all',
                  substance: (str | Substance) = 'all', cmap: str = None) \
            -> pandas.io.formats.style.Styler:
        """

        Provide visualization of what happened during the step.

        Args:
            what: Plate we are interested in.
            mode: 'delta', or 'final'
            timeframe: Number of the step or the name of the stage to visualize.
            unit: Unit we are interested in. ('mmol', 'uL', 'mg')
            substance: Substance we are interested in. ('all', water, ATP)
            cmap: Colormap to use. Defaults to default_colormap from config.

        Returns: A dataframe with the requested information.
        """
        if not isinstance(what, Plate):
            raise TypeError("What must be a Plate.")
        if mode not in ['delta', 'final']:
            raise ValueError("Invalid mode.")
        if not isinstance(timeframe, (int, str)):
            raise TypeError("When must be an int or str.")
        if isinstance(timeframe, str) and timeframe not in self.stages:
            raise ValueError("Invalid stage.")
        if not isinstance(unit, str):
            raise TypeError("Unit must be a str.")
        if substance != 'all' and not isinstance(substance, Substance):
            raise TypeError("Substance must be a Substance or 'all'")
        if cmap is None:
            cmap = config.default_colormap
        if not isinstance(cmap, str):
            raise TypeError("Colormap must be a str.")

        def helper(elem):
            """ Returns amount of substance in elem. """
            if substance == 'all':
                amount = 0
                for subst, quantity in elem.contents.items():
                    substance_unit = 'U' if subst.is_enzyme() else config.moles_storage_unit
                    amount += Unit.convert_from(subst, quantity, substance_unit, unit)
                return amount
            else:
                substance_unit = 'U' if substance.is_enzyme() else config.moles_storage_unit
                return Unit.convert_from(substance, elem.contents.get(substance, 0), substance_unit, unit)

        if isinstance(timeframe, str):
            start_index = self.stages[timeframe].start
            end_index = self.stages[timeframe].stop
            if start_index is None:
                start_index = 0
            if end_index is None:
                end_index = len(self.steps)
        else:
            if timeframe >= len(self.steps):
                raise ValueError("Invalid step number.")
            if timeframe < 0:
                timeframe = max(0, len(self.steps) + timeframe)
            start_index = timeframe
            end_index = timeframe + 1

        start = None
        end = None
        for i in range(start_index, end_index):
            step = self.steps[i]
            if what.name in step.objects_used:
                start = i
                break
        for i in range(end_index - 1, start_index - 1, -1):
            step = self.steps[i]
            if what.name in step.objects_used:
                end = i
                break
        if start is None or end is None:
            raise ValueError("Plate not used in the desired step(s).")

        if mode == 'delta':
            before_data = None
            if what.name == self.steps[start].frm[0].name:
                before_data = self.steps[start].frm[0][:].get_dataframe()
            elif what.name == self.steps[start].to[0].name:
                before_data = self.steps[start].to[0][:].get_dataframe()
            before_data = before_data.applymap(numpy.vectorize(helper, cache=True, otypes='d'))
            after_data = None
            if what.name == self.steps[end].frm[1].name:
                after_data = self.steps[end].frm[1][:].get_dataframe()
            elif what.name == self.steps[end].to[1].name:
                after_data = self.steps[end].to[1][:].get_dataframe()
            after_data = after_data.applymap(numpy.vectorize(helper, cache=True, otypes='d'))
            df = after_data - before_data
        else:
            data = None
            if what.name == self.steps[end].frm[1].name:
                data = self.steps[end].frm[1][:].get_dataframe()
            elif what.name == self.steps[end].to[1].name:
                data = self.steps[end].to[1][:].get_dataframe()
            df = data.applymap(numpy.vectorize(helper, cache=True, otypes='d'))

        precision = config.precisions[unit] if unit in config.precisions else config.precisions['default']
        df = df.round(precision)
        vmin, vmax = df.min().min(), df.max().max()
        styler = df.style.format(precision=precision).background_gradient(cmap, vmin=vmin, vmax=vmax)
        return styler


class PlateSlicer(Slicer):
    """ @private """

    def __init__(self, plate, item):
        self.plate = plate
        super().__init__(plate.wells, plate.row_names, plate.column_names, item)

    def _get_slice_string(self, item):
        assert isinstance(item, tuple)
        left, right = item
        if left.start is None and left.stop is None and right.start is None and right.stop is None:
            return ':'
        if left.start is None:
            left = slice(0, left.stop)
        if left.stop is None:
            left = slice(left.start, len(self.plate.row_names))
        if right.start is None:
            right = slice(0, right.stop)
        if right.stop is None:
            right = slice(right.start, len(self.plate.column_names))
        if left.stop == left.start + 1 and right.stop == right.start + 1:
            return f"'{self.plate.row_names[left.start]}:{self.plate.column_names[right.start]}'"
        else:
            if left.start == 0 and left.stop == len(self.plate.row_names):
                left = ':'
            else:
                left = f"'{self.plate.row_names[left.start]}':'{self.plate.row_names[left.stop - 1]}'"
            if right.start == 0 and right.stop == len(self.plate.column_names):
                right = ':'
            else:
                right = f"'{self.plate.column_names[right.start]}':'{self.plate.column_names[right.stop - 1]}'"
            if right == ':':
                return left
            else:
                return f"{left}, {right}"

    def __repr__(self):
        if isinstance(self.slices, list):
            result = f"[{', '.join([self._get_slice_string(item) for item in self.slices])}]"
        else:
            result = self._get_slice_string(self.slices)
        return f"{self.plate.name}[{result}]"

    @property
    def name(self):
        return self.__repr__()

    @property
    def array(self):
        """ @private """
        return self.plate.wells

    @array.setter
    def array(self, array: numpy.ndarray):
        self.plate.wells = array

    def get_dataframe(self):
        return pandas.DataFrame(self.plate.wells, columns=self.plate.column_names,
                                index=self.plate.row_names).iloc[self.slices]

    @staticmethod
    def _transfer(frm: Container | PlateSlicer, to: PlateSlicer, quantity):
        if isinstance(frm, Container):
            to = copy(to)
            to.plate = deepcopy(to.plate)

            def helper_func(elem):
                """ @private """
                frm_array[0], elem = Container.transfer(frm_array[0], elem, quantity)
                return elem

            frm_array = [frm]
            to.apply(helper_func)
            return frm_array[0], to.plate
        if not isinstance(frm, (Plate, PlateSlicer)):
            raise TypeError("Invalid source type.")

        to = copy(to)
        frm = copy(frm)

        if to.plate != frm.plate:
            different = True
            to.plate = deepcopy(to.plate)
            frm.plate = deepcopy(frm.plate)
        else:
            different = False
            to.plate = frm.plate = deepcopy(to.plate)

        if frm.size == 1:
            # Source from the single element in frm
            if frm.shape != (1, 1):
                raise RuntimeError("Shape of source should have been (1, 1)")

            def helper_func(elem):
                """ @private """
                assert isinstance(frm_array, numpy.ndarray)
                frm_array[0, 0], elem = Container.transfer(frm_array[0, 0], elem, quantity)
                if different:
                    instructions = elem.instructions.splitlines()
                    instructions[-1] = instructions[-1].replace(frm_array[0, 0].name,
                                                                frm.plate.name + " " + frm_array[0, 0].name, 1)
                    elem.instructions = "\n".join(instructions)

                return elem

            frm_array = frm.get()
            to.apply(helper_func)

        elif to.size == 1:
            #  Replace the single element in self
            if to.shape != (1, 1):
                raise RuntimeError("Shape of source should have been (1, 1)")

            def helper_func(elem):
                """ @private """
                elem, to_array[0][0] = to_array[0][0].transfer(elem, quantity)
                instructions = to_array[0][0].instructions.splitlines()
                instructions[-1] = instructions[-1].replace(elem.name, frm.plate.name + " " + elem.name, 1)
                elem.instructions = "\n".join(instructions)
                return elem

            to_array = to.get()
            frm.apply(helper_func)

        elif frm.size == to.size and frm.shape == to.shape:
            def helper(elem1, elem2):
                """ @private """
                elem1, elem2 = Container.transfer(elem1, elem2, quantity)
                if different:
                    instructions = elem2.instructions.splitlines()
                    instructions[-1] = instructions[-1].replace(elem1.name, frm.plate.name + " " + elem1.name, 1)
                    elem2.instructions = "\n".join(instructions)
                return elem1, elem2

            func = numpy.frompyfunc(helper, 2, 2)
            frm_result, to_result = func(frm.get(), to.get())
            frm.set(frm_result)
            to.set(to_result)
        else:
            raise ValueError("Source and destination slices must be the same size and shape.")

        return frm.plate, to.plate

    def dataframe(self, unit: str, substance: (str | Substance | Iterable[Substance]) = 'all', cmap: str = None):
        """

        Arguments:
            unit: unit to return quantities in.
            substance: Substance or Substances to display quantity of.
            cmap: Colormap to shade dataframe with.

        Returns: Shaded dataframe of quantities in each well.

        """
        if not isinstance(unit, str):
            raise TypeError("Unit must be a str.")
        if (substance != 'all' and not isinstance(substance, Substance) and
                not (isinstance(substance, Iterable) and all(isinstance(x, Substance) for x in substance))):
            raise TypeError("Substance must be a Substance or 'all'")
        if cmap is None:
            cmap = config.default_colormap
        if not isinstance(cmap, str):
            raise TypeError("Colormap must be a str.")

        def helper(elem):
            """ Returns amount of substance in elem. """
            if substance == 'all':
                amount = 0
                for subst, quantity in elem.contents.items():
                    substance_unit = 'U' if subst.is_enzyme() else config.moles_storage_unit
                    amount += Unit.convert_from(subst, quantity, substance_unit, unit)
                return amount
            elif isinstance(substance, Iterable):
                amount = 0
                for subst in substance:
                    substance_unit = 'U' if subst.is_enzyme() else config.moles_storage_unit
                    amount += Unit.convert_from(subst, elem.contents.get(subst, 0), substance_unit, unit)
                return amount
            else:
                substance_unit = 'U' if substance.is_enzyme() else config.moles_storage_unit
                return Unit.convert_from(substance, elem.contents.get(substance, 0), substance_unit, unit)

        precision = config.precisions[unit] if unit in config.precisions else config.precisions['default']
        df = self.get_dataframe().apply(numpy.vectorize(helper, cache=True, otypes='d'))
        vmin, vmax = df.min().min(), df.max().max()
        styler = df.style.format(precision=precision).background_gradient(cmap, vmin=vmin, vmax=vmax)
        return styler

    def get_volumes(self, substance: (Substance | Iterable[Substance]) = None, unit: str = None) -> numpy.ndarray:
        """

        Arguments:
            unit:  unit to return volumes in.
            substance: (optional) Substance to display volumes of.

        Returns:
            numpy.ndarray of volumes for each well in uL

        """
        if unit is None:
            unit = config.volume_display_unit

        precision = config.precisions[unit] if unit in config.precisions else config.precisions['default']

        if substance is None:
            return numpy.vectorize(lambda elem: elem.get_volume(unit),
                                   cache=True, otypes='d')(self.get()).round(precision)

        if isinstance(substance, Substance):
            substance = [substance]

        if not (substance is None or
                (isinstance(substance, Iterable) and all(isinstance(x, Substance) for x in substance))):
            raise TypeError("Substance must be a Substance or an Iterable of Substances.")
        if not isinstance(unit, str):
            raise TypeError("Unit must be a str.")

        def helper(elem):
            amount = 0
            """ Returns volume of elem. """
            if substance is None:
                for subs, quantity in elem.contents.items():
                    substance_unit = 'U' if subs.is_enzyme() else config.moles_storage_unit
                    amount += Unit.convert_from(subs, quantity, substance_unit, unit)
            else:
                for subs in substance:
                    substance_unit = 'U' if subs.is_enzyme() else config.moles_storage_unit
                    amount += Unit.convert_from(subs, elem.contents.get(subs, 0), substance_unit, unit)
            return amount

        return numpy.vectorize(helper, cache=True, otypes='d')(self.get()).round(precision)

    def substances(self) -> set[Substance]:
        """

        Returns: A set of substances present in the plate.

        """
        substances_arr = numpy.vectorize(lambda elem: set(elem.contents.keys()), cache=True)(self.get())
        return set.union(*substances_arr.flatten())

    def get_moles(self, substance: (Substance | Iterable[Substance]), unit: str = 'mol') -> numpy.ndarray:
        """
        Arguments:
            unit: unit to return moles in. ('mol', 'mmol', 'umol', etc.)
            substance: Substance to display moles of.

        Returns: moles of substance in each well.
        """

        if isinstance(substance, Substance):
            substance = [substance]
        if unit is None:
            unit = config.moles_display_unit

        if not isinstance(substance, Iterable) or not all(isinstance(x, Substance) for x in substance):
            raise TypeError(f"Substance must be a Substance or an Iterable of Substances.")
        if not isinstance(unit, str):
            raise TypeError(f"Unit must be a str.")

        precision = config.precisions[unit] if unit in config.precisions else config.precisions['default']

        def helper(elem):
            amount = 0
            for subs in substance:
                if not subs.is_enzyme():
                    amount += Unit.convert_from(subs, elem.contents.get(subs, 0), config.moles_storage_unit, unit)
            return amount

        return numpy.vectorize(helper, cache=True, otypes='d')(self.get()).round(precision)

    def remove(self, what: (Substance | int) = Substance.LIQUID):
        """
        Removes substances from slice

        Arguments:
            what: What to remove. Can be a type of substance or a specific substance. Defaults to LIQUID.

        Returns: New Plate with requested substances removed.

        """
        self.plate = deepcopy(self.plate)
        self.apply(lambda elem: elem.remove(what))
        return self.plate

    def fill_to(self, solvent: Substance, quantity: str):
        """
        Fills all wells in slice with `solvent` up to `quantity`.

        Args:
            solvent: Substance to use to fill.
            quantity: Desired final quantity in each well.

        Returns: New Plate with desired final `quantity` in each well.

        """
        self.plate = deepcopy(self.plate)
        self.apply(lambda elem: elem.fill_to(solvent, quantity))

        return self.plate<|MERGE_RESOLUTION|>--- conflicted
+++ resolved
@@ -306,20 +306,10 @@
 
         if unit[-1] == 'L':
             prefix_value = Unit.convert_prefix_to_multiplier(unit[:-1])
-<<<<<<< HEAD
-            result = value * Unit.convert_prefix_to_multiplier(config.volume_prefix[0]) / prefix_value
-        elif unit[-3:] == 'mol':  # moles
-            prefix_value = Unit.convert_prefix_to_multiplier(unit[:-3])
-            result = value * Unit.convert_prefix_to_multiplier(config.moles_prefix[0]) / prefix_value
-        else:
-            raise ValueError("Invalid unit.")
-
-=======
             result = value * Unit.convert_prefix_to_multiplier(config.volume_storage_unit[0]) / prefix_value
         else:  # moles
             prefix_value = Unit.convert_prefix_to_multiplier(unit[:-3])
             result = value * Unit.convert_prefix_to_multiplier(config.moles_storage_unit[0]) / prefix_value
->>>>>>> 52e0f78b
         return round(result, config.internal_precision)
 
     @staticmethod
@@ -1113,7 +1103,6 @@
         a = numpy.array([[0., 0.], [0., 0.]])
         b = numpy.array([0., 0.])
 
-<<<<<<< HEAD
         if numerator == 'mol':
             top = numpy.array([m_x / 1000., m_y / 1000.])
         elif numerator == 'g':
@@ -1136,27 +1125,6 @@
         a[0] = concentration * bottom - top
 
         quantity_value, quantity_unit = Unit.parse_quantity(quantity)
-=======
-        potential_solution = Container.create_solution(solute, solvent, concentration=concentration,
-                                                       total_quantity=quantity)
-        ratio = potential_solution.contents[solute] / source.contents[solute]
-        solution = Container(name, max_volume=f"{source.max_volume} {config.volume_storage_unit}")
-
-        residual, solution = Container.transfer(source, solution, f"{source.volume * ratio} {config.volume_storage_unit}")
-        solution = solution.fill_to(solvent, quantity)
-
-        contents = [(*Unit.convert_from_storage_to_standard_format(solution, solution.volume), source.name),
-                    (*Unit.convert_from_storage_to_standard_format(solvent, solution.contents[solvent]), solvent.name)]
-        max_volume, unit = Unit.convert_from_storage_to_standard_format(solution, solution.max_volume)
-        sub_instructions = []
-        for value, sub_unit, substance in contents:
-            precision = config.precisions[sub_unit] if sub_unit in config.precisions else config.precisions['default']
-            sub_instructions.append(f"{round(value, precision)} {sub_unit} of {substance}")
-        precision = config.precisions[unit] if unit in config.precisions else config.precisions['default']
-        solution.instructions = ("Add "
-                                 + ", ".join(sub_instructions)
-                                 + f" to a {round(max_volume, precision)} {unit} container.")
->>>>>>> 52e0f78b
 
         if quantity_unit == 'g':
             a[1] = numpy.array([d_x, d_y])
