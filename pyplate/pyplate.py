"""

pyplate: a tool for designing chemistry experiments in plate format

Substance: An abstract chemical or biological entity (e.g., reagent, solvent, etc.).
           Immutable. 

Container: Stores specified quantities of Substances in a vessel with a given maximum volume. Immutable.

Plate: A spatially ordered collection of Containers, like a 96 well plate.
       The spatial arrangement must be rectangular. Immutable.

Recipe: A list of instructions for transforming one set of containers into another.

Storage format is defined in pyplate.yaml for volumes and moles.

    Example:
        # 1e-6 means we will store volumes as microliters
        volume_storage: 'uL'

        # 1e-6 means we will store moles as micromoles.
        moles_storage: 'umol'

All classes in this package are friends and use private methods of other classes freely.

All internal computations are rounded to config.internal_precision to maintain sanity.
    Rounding errors quickly compound.
All values returned to the user are rounded to config.precisions for ease of use.
"""

# Allow typing reference while still building classes
from __future__ import annotations

from functools import cache
from typing import Tuple, Dict, Iterable
from copy import deepcopy, copy
import numpy
import numpy as np
import pandas
from tabulate import tabulate

from pyplate.slicer import Slicer
from . import Config

config = Config()


class Unit:
    """
    Provides unit conversion utility functions.
    """

    @staticmethod
    def convert_prefix_to_multiplier(prefix: str) -> float:
        """

        Converts an SI prefix into a multiplier.
        Example: "m" -> 1e-3, "u" -> 1e-6

        Arguments:
            prefix:

        Returns:
             Multiplier (float)

        """
        if not isinstance(prefix, str):
            raise TypeError("SI prefix must be a string.")
        prefixes = {'n': 1e-9, 'u': 1e-6, 'µ': 1e-6, 'm': 1e-3, 'c': 1e-2, 'd': 1e-1, '': 1, 'da': 1e1, 'k': 1e3,
                    'M': 1e6}
        if prefix in prefixes:
            return prefixes[prefix]
        raise ValueError(f"Invalid prefix: {prefix}")

    @staticmethod
    def parse_quantity(quantity: str) -> Tuple[float, str]:
        """

        Splits a quantity into a value and unit, converting any SI prefix.
        Example: '10 mL' -> (0.01, 'L')

        Arguments:
            quantity: Quantity to convert.

        Returns: A tuple of float and str. The float will be the parsed value
         and the str will be the unit ('L', 'mol', 'g', etc.).

        """
        if not isinstance(quantity, str):
            raise TypeError("Quantity must be a string.")

        if quantity.count(' ') != 1:
            raise ValueError("Value and unit must be separated by a single space.")

        value, unit = quantity.split(' ')
        try:
            value = float(value)
        except ValueError as exc:
            raise ValueError("Value is not a valid float.") from exc

        for base_unit in ['mol', 'g', 'L', 'M']:
            if unit.endswith(base_unit):
                prefix = unit[:-len(base_unit)]
                value = value * Unit.convert_prefix_to_multiplier(prefix)
                return value, base_unit
        raise ValueError("Invalid unit {base_unit}.")

    @staticmethod
    def parse_concentration(concentration) -> Tuple[float, str, str]:
        """
        Parses concentration string to (value, numerator, denominator).
        Args:
            concentration: concentration, '1 M', '1 umol/uL', '0.1 umol/10 uL'

        Returns: Tuple of value, numerator, denominator. (0.01, 'mol', 'L')

        """
        if '/' not in concentration:
            if concentration[-1] == 'm':
                concentration = concentration[:-1] + 'mol/kg'
            elif concentration[-1] == 'M':
                concentration = concentration[:-1] + 'mol/L'
            else:
                raise ValueError("Only m and M are allowed as concentration units.")
        replacements = {'%v/v': 'L/L', '%w/w': 'g/g', '%w/v': config.default_weight_volume_units}
        if concentration[-4:] in replacements:
            concentration = concentration[:-4] + replacements[concentration[-4:]]
            numerator, denominator = map(str.split, concentration.split('/'))
            numerator[0] = float(numerator[0]) / 100  # percent
        else:
            numerator, denominator = map(str.split, concentration.split('/'))
        if len(numerator) < 2 or len(denominator) < 1:
            raise ValueError("Concentration must be of the form '1 umol/mL'.")
        try:
            numerator[0] = float(numerator[0])
            if len(denominator) > 1:
                numerator[0] /= float(denominator.pop(0))
        except ValueError as exc:
            raise ValueError("Value is not a float.") from exc
        units = ('mol', 'L', 'g')
        for unit in units:
            if numerator[1].endswith(unit):
                numerator[0] *= Unit.convert_prefix_to_multiplier(numerator[1][:-len(unit)])
                numerator[1] = unit
            if denominator[0].endswith(unit):
                numerator[0] /= Unit.convert_prefix_to_multiplier(denominator[0][:-len(unit)])
                denominator[0] = unit
        if numerator[1] not in ('mol', 'L', 'g') or denominator[0] not in ('mol', 'L', 'g'):
            raise ValueError("Concentration must be of the form '1 umol/mL'.")
        return round(numerator[0], config.internal_precision), numerator[1], denominator[0]

    @staticmethod
    def convert_from(substance: Substance, quantity: float, from_unit: str, to_unit: str) -> float:
        """
                    Convert quantity of substance between units.

                    Arguments:
                        substance: Substance in question.
                        quantity: Quantity of substance.
                        from_unit: Unit to convert quantity from ('mL').
                        to_unit: Unit to convert quantity to ('mol').

                    Returns: Converted value.

                """

        if not isinstance(substance, Substance):
            raise TypeError(f"Invalid type for substance, {type(substance)}")
        if not isinstance(quantity, (int, float)):
            raise TypeError("Quantity must be a float.")
        if not isinstance(from_unit, str) or not isinstance(to_unit, str):
            raise TypeError("Unit must be a str.")

        for suffix in ['L', 'g', 'mol']:
            if from_unit.endswith(suffix):
                prefix = from_unit[:-len(suffix)]
                quantity *= Unit.convert_prefix_to_multiplier(prefix)
                from_unit = suffix
                break
        else:  # suffix not found
            raise ValueError(f"Invalid unit {from_unit}")

        for suffix in ['L', 'g', 'mol']:
            if to_unit.endswith(suffix):
                prefix = to_unit[:-len(suffix)]
                to_unit = suffix
                break
        else:  # suffix not found
            raise ValueError(f"Invalid unit {to_unit}")

        result = None

        if to_unit == 'L':
            if from_unit == 'L':
                result = quantity
            elif from_unit == 'mol':
                # mol * g/mol / (g/mL)
                result_in_mL = quantity * substance.mol_weight / substance.density
                result = result_in_mL / 1000.
            elif from_unit == 'g':
                # g / (g/mL)
                result_in_mL = quantity / substance.density
                result = result_in_mL / 1000
        elif to_unit == 'mol':
            if from_unit == 'L':
                value_in_mL = quantity * 1000.  # L * mL/L
                # mL * g/mL / (g/mol)
                result = value_in_mL * substance.density / substance.mol_weight
            elif from_unit == 'mol':
                result = quantity
            elif from_unit == 'g':
                # g / (g/mol)
                result = quantity / substance.mol_weight
        elif to_unit == 'g':
            if from_unit == 'L':
                # L * (1000 mL/L) * g/mL
                result = quantity * 1000. * substance.density
            elif from_unit == 'mol':
                # mol * g/mol
                result = quantity * substance.mol_weight
            elif from_unit == 'g':
                result = quantity

        assert result is not None, f"{substance} {quantity} {from_unit} {to_unit}"

        return result / Unit.convert_prefix_to_multiplier(prefix)

    @staticmethod
    def convert(substance: Substance, quantity: str, unit: str) -> float:
        """
            Convert quantity of substance to unit.

            Arguments:
                substance: Substance in question.
                quantity: Quantity of substance ('10 mL').
                unit: Unit to convert quantity to ('mol').

            Returns: Converted value.

        """

        if not isinstance(substance, Substance):
            raise TypeError(f"Invalid type for substance, {type(substance)}")
        if not isinstance(quantity, str):
            raise TypeError("Quantity must be a str.")
        if not isinstance(unit, str):
            raise TypeError("Unit must be a str.")

        value, quantity_unit = Unit.parse_quantity(quantity)
        return Unit.convert_from(substance, value, quantity_unit, unit)

    @staticmethod
    def convert_to_storage(value: float, unit: str) -> float:
        """

        Converts value to storage format.
        Example: (1, 'L') -> 1e6 uL

        Arguments:
            value: Value to be converted.
            unit: Unit value is in. ('uL', 'mL', 'mol', etc.)

        Returns: Converted value.
        """

        if not isinstance(value, (int, float)):
            raise TypeError("Value must be a float.")
        if not isinstance(unit, str):
            raise TypeError("Unit must be a str.")

        if unit[-1] == 'L':
            prefix_value = Unit.convert_prefix_to_multiplier(unit[:-1])
            result = value * prefix_value / Unit.convert_prefix_to_multiplier(config.volume_storage_unit[:-1])
        else:  # moles
            prefix_value = Unit.convert_prefix_to_multiplier(unit[:-3])
            result = value * prefix_value / Unit.convert_prefix_to_multiplier(config.moles_storage_unit[:-3])
        return round(result, config.internal_precision)

    @staticmethod
    def convert_from_storage(value: float, unit: str) -> float:
        """

        Converts value from storage format.
        Example: (1e3 uL, 'mL') -> 1

        Arguments:
            value: Value to be converted.
            unit: Unit value should be in. ('uL', 'mL', 'mol', etc.)

        Returns: Converted value.

        """
        if not isinstance(value, (int, float)):
            raise TypeError("Value must be a float.")
        if not isinstance(unit, str):
            raise TypeError("Unit must be a str.")

        if unit[-1] == 'L':
            prefix_value = Unit.convert_prefix_to_multiplier(unit[:-1])
            result = value * Unit.convert_prefix_to_multiplier(config.volume_storage_unit[0]) / prefix_value
        elif unit[-3:] == 'mol':  # moles
            prefix_value = Unit.convert_prefix_to_multiplier(unit[:-3])
            result = value * Unit.convert_prefix_to_multiplier(config.moles_storage_unit[0]) / prefix_value
        else:
            raise ValueError("Invalid unit.")
        return round(result, config.internal_precision)

    @staticmethod
    def convert_from_storage_to_standard_format(what: Substance | Container, quantity: float) -> Tuple[float, str]:
        """
        Converts a quantity of a substance or container to a standard format.
        Example: (water, 1e6) -> (18.015, 'mL'), (NaCl, 1e6) -> (58.443, 'g'), (Amylase, 1) -> (1, 'U')

        Args:
            what: Substance or Container
            quantity: Quantity in storage format.

        Returns: Tuple of quantity and unit.

        """
        if isinstance(what, Substance):
            if what.is_solid():
                unit = 'g'
                # convert moles to grams
                # molecular weight is in g/mol
                quantity *= Unit.convert_prefix_to_multiplier(config.moles_storage_unit[:-3]) * what.mol_weight
            elif what.is_liquid():
                unit = 'L'
                # convert moles to liters
                # molecular weight is in g/mol
                # density is in g/mL
                quantity *= (Unit.convert_prefix_to_multiplier(config.moles_storage_unit[:-3])
                             * what.mol_weight / what.density / 1e3)
            else:
                # This shouldn't happen.
                raise TypeError("Invalid type for what.")
        elif isinstance(what, Container):
            # Assume the container contains a liquid
            unit = 'L'
            quantity *= Unit.convert_prefix_to_multiplier(config.volume_storage_unit[:-1])
        else:
            raise TypeError("Invalid type for what.")

        multiplier = 1
        while quantity < 1 and multiplier > 1e-6:
            quantity *= 1e3
            multiplier /= 1e3

        unit = {1: '', 1e-3: 'm', 1e-6: 'u'}[multiplier] + unit

        quantity = round(quantity, config.internal_precision)
        return quantity, unit

    @staticmethod
    def get_human_readable_unit(value: float, unit: str) -> Tuple[float, str]:
        """
        Returns a more human-readable value and unit.

        Args:
            value: Value to work with.
            unit:  Unit to determine type and default unit if value is zero.

        Returns: Tuple of new value and unit

        """
        if value == 0:
            return value, unit
        value = abs(value)
        if unit[-1] == 'L':
            unit = 'L'
        elif unit[-3:] == 'mol':
            unit = 'mol'
        elif unit[-1] == 'g':
            unit = 'g'
        multiplier = 1.0
        while value < 1:
            value *= 1e3
            multiplier /= 1e3

        multiplier = max(multiplier, 1e-6)

        return value, {1: '', 1e-3: 'm', 1e-6: 'u'}[multiplier] + unit

    @staticmethod
    def calculate_concentration_ratio(solute: Substance, concentration: str, solvent: Substance) \
            -> Tuple[float, str, str]:
        # TODO: eliminate this from dilute and tests.
        """
        Helper function for dealing with concentrations.

        Returns: ratio of moles or Activity Units per mole storage unit ('umol', etc.).

        """
        # Formulas used here are found in solution_formulas.rst
        c, numerator, denominator = Unit.parse_concentration(concentration)
        if numerator not in ('g', 'L', 'mol'):
            raise ValueError("Invalid unit in numerator.")
        if denominator not in ('g', 'L', 'mol'):
            raise ValueError("Invalid unit in denominator.")

        ratio = None  # ration of solute to solvent in moles
        if numerator == 'g':
            if denominator == 'g':
                ratio = c * solvent.mol_weight / (1 - c) / solute.mol_weight
            elif denominator == 'mol':
                ratio = c / (solute.mol_weight - c)
            elif denominator == 'L':
                c /= 1000  # g/mL
                ratio = c * solvent.mol_weight / (solute.mol_weight * solvent.density * (1 - c / solute.density))

        elif numerator == 'L':
            if denominator == 'g':
                c *= 1000  # mL/g
                ratio = c * solvent.mol_weight / (solute.mol_weight * (1 / solute.density - c))
            elif denominator == 'mol':
                c *= 1000  # mL/mol
                ratio = c / (solute.mol_weight / solute.density - c)
            elif denominator == 'L':
                ratio = c * solvent.mol_weight / solvent.density / (solute.mol_weight / solute.density) / (1 - c)

        elif numerator == 'mol':
            if denominator == 'g':
                ratio = c * solvent.mol_weight / (1 - c * solute.mol_weight)
            elif denominator == 'mol':
                ratio = c / (1 - c)
            elif denominator == 'L':
                c /= 1000  # mol/mL
                ratio = c * solvent.mol_weight / solvent.density / (1 - c * solute.mol_weight / solute.density)

        return ratio, numerator, denominator


class Substance:
    """
    An abstract chemical or biological entity (e.g., reagent, solvent, etc.). Immutable.

    Attributes:
        name: Name of substance.
        mol_weight: Molecular weight (g/mol).
        density: Density if `Substance` is a liquid (g/mL).
        concentration: Calculated concentration if `Substance` is a liquid (mol/mL).
        molecule: `cctk.Molecule` if provided.
    """

    SOLID = 1
    LIQUID = 2

    classes = {SOLID: 'Solids', LIQUID: 'Liquids'}

    def __init__(self, name: str, mol_type: int, molecule=None):
        """
        Create a new substance.

        Arguments:
            name: Name of substance.
            mol_type: Substance.SOLID or Substance.LIQUID.
            molecule: (optional) A cctk.Molecule.

        If  cctk.Molecule is provided, molecular weight will automatically populate.
        Note: Support for isotopologues will be added in the future.

        """
        if not isinstance(name, str):
            raise TypeError("Name must be a str.")
        if not isinstance(mol_type, int):
            raise TypeError("Type must be an int.")
        if len(name) == 0:
            raise ValueError("Name must not be empty.")

        self.name = name
        self._type = mol_type
        self.mol_weight = self.concentration = None
        self.density = float('inf')
        self.molecule = molecule

    def __repr__(self):
        return f"{self.name} ({'SOLID' if self.is_solid() else 'LIQUID'})"

    def __eq__(self, other):
        if not isinstance(other, Substance):
            return False
        return self.name == other.name and self._type == other._type and self.mol_weight == other.mol_weight \
            and self.density == other.density and self.concentration == other.concentration

    def __hash__(self):
        return hash((self.name, self._type, self.mol_weight, self.density, self.concentration))

    @staticmethod
    def solid(name: str, mol_weight: float, molecule=None) -> Substance:
        """
        Creates a solid substance.

        Arguments:
            name: Name of substance.
            mol_weight: Molecular weight in g/mol
            molecule: (optional) A cctk.Molecule

        Returns: New substance.

        """
        if not isinstance(name, str):
            raise TypeError("Name must be a str.")
        if not isinstance(mol_weight, (int, float)):
            raise TypeError("Molecular weight must be a float.")

        if not mol_weight > 0:
            raise ValueError("Molecular weight must be positive.")

        substance = Substance(name, Substance.SOLID, molecule)
        substance.mol_weight = mol_weight
        substance.density = config.default_solid_density
        return substance

    @staticmethod
    def liquid(name: str, mol_weight: float, density: float, molecule=None) -> Substance:
        """
        Creates a liquid substance.

        Arguments:
            name: Name of substance.
            mol_weight: Molecular weight in g/mol
            density: Density in g/mL
            molecule: (optional) A cctk.Molecule

        Returns: New substance.

        """
        if not isinstance(name, str):
            raise TypeError("Name must be a str.")
        if not isinstance(mol_weight, (int, float)):
            raise TypeError("Molecular weight must be a float.")
        if not isinstance(density, (int, float)):
            raise TypeError("Density must be a float.")

        if not mol_weight > 0:
            raise ValueError("Molecular weight must be positive.")
        if not density > 0:
            raise ValueError("Density must be positive.")

        substance = Substance(name, Substance.LIQUID, molecule)
        substance.mol_weight = mol_weight  # g / mol
        substance.density = density  # g / mL
        substance.concentration = density / mol_weight  # mol / mL
        return substance

    def is_solid(self) -> bool:
        """
        Return true if `Substance` is a solid.
        """
        return self._type == Substance.SOLID

    def is_liquid(self) -> bool:
        """
        Return true if `Substance` is a liquid.
        """
        return self._type == Substance.LIQUID


class Container:
    """
    Stores specified quantities of Substances in a vessel with a given maximum volume. Immutable.

    Attributes:
        name: Name of the Container.
        contents: A dictionary of Substances to floats denoting how much of each Substance is the Container.
        volume: Current volume held in the Container in storage format.
        max_volume: Maximum volume Container can hold in storage format.
    """

    def __init__(self, name: str, max_volume: str = 'inf L',
                 initial_contents: Iterable[Tuple[Substance, str]] = None):
        """
        Create a Container.

        Arguments:
            name: Name of container
            max_volume: Maximum volume that can be stored in the container in mL
            initial_contents: (optional) Iterable of tuples of the form (Substance, quantity)
        """
        if not isinstance(name, str):
            raise TypeError("Name must be a str.")
        if len(name) == 0:
            raise ValueError("Name must not be empty.")

        if not isinstance(max_volume, str):
            raise TypeError("Maximum volume must be a str, ('10 mL').")
        max_volume, _ = Unit.parse_quantity(max_volume)
        if max_volume <= 0:
            raise ValueError("Maximum volume must be positive.")
        self.name = name
        self.contents: Dict[Substance, float] = {}
        self.volume = 0.0
        self.max_volume = Unit.convert_to_storage(max_volume, 'L')
        self.experimental_conditions = {}
        if initial_contents:
            if not isinstance(initial_contents, Iterable):
                raise TypeError("Initial contents must be iterable.")
            for entry in initial_contents:
                if not isinstance(entry, Iterable) or not len(entry) == 2:
                    raise TypeError("Element in initial_contents must be a (Substance, str) tuple.")
                substance, quantity = entry
                if not isinstance(substance, Substance) or not isinstance(quantity, str):
                    raise TypeError("Element in initial_contents must be a (Substance, str) tuple.")
                self._self_add(substance, quantity)
            contents = []
            for substance, quantity in self.contents.items():
                quantity, unit = Unit.convert_from_storage_to_standard_format(substance, quantity)
                precision = config.precisions[unit] if unit in config.precisions else config.precisions['default']
                contents.append(f"{round(quantity, precision)} {unit} of {substance.name}")
            self.instructions = f"Add {', '.join(contents)}"
            if self.max_volume != float('inf'):
                max_volume, unit = Unit.convert_from_storage_to_standard_format(self, self.max_volume)
                precision = config.precisions[unit] if unit in config.precisions else config.precisions['default']
                self.instructions += f" to a {round(max_volume, precision)} {unit} container."
            else:
                self.instructions += " to a container."
        else:
            if self.max_volume != float('inf'):
                max_volume, unit = Unit.convert_from_storage_to_standard_format(self, self.max_volume)
                precision = config.precisions[unit] if unit in config.precisions else config.precisions['default']
                self.instructions = f"Create a {round(max_volume, precision)} {unit} container."
            else:
                self.instructions = "Create a container."

    def __eq__(self, other):
        if not isinstance(other, Container):
            return False
        return self.name == other.name and self.contents == other.contents and \
            self.volume == other.volume and self.max_volume == other.max_volume

    def __hash__(self):
        return hash((self.name, self.volume, self.max_volume, *tuple(map(tuple, self.contents.items()))))

    def _self_add(self, source: Substance, quantity: str) -> None:
        """

        Adds `Substance` to current `Container`, mutating it.
        Only to be used in the constructor and immediately after copy.

        Arguments:
            source: Substance to add.
            quantity: How much to add. ('10 mol')

        """
        if not isinstance(source, Substance):
            raise TypeError("Source must be a Substance.")
        if not isinstance(quantity, str):
            raise TypeError("Quantity must be a str.")

        volume_to_add = Unit.convert(source, quantity, config.volume_storage_unit)
        amount_to_add = Unit.convert(source, quantity, config.moles_storage_unit)
        if self.volume + volume_to_add > self.max_volume:
            raise ValueError("Exceeded maximum volume")
        self.volume = round(self.volume + volume_to_add, config.internal_precision)
        self.contents[source] = round(self.contents.get(source, 0) + amount_to_add, config.internal_precision)

    def _transfer(self, source_container: Container, quantity: str) -> Tuple[Container, Container]:
        """
        Move quantity ('10 mL', '5 mg') from container to self.

        Arguments:
            source_container: `Container` to transfer from.
            quantity: How much to transfer.

        Returns: New source and destination container.
        """

        if not isinstance(source_container, Container):
            raise TypeError("Invalid source type.")
        quantity_to_transfer, unit = Unit.parse_quantity(quantity)

        if unit == 'L':
            volume_to_transfer = Unit.convert_to_storage(quantity_to_transfer, 'L')
            volume_to_transfer = round(volume_to_transfer, config.internal_precision)

            if volume_to_transfer > source_container.volume:
                raise ValueError(f"Not enough mixture left in source container ({source_container.name}). " +
                                 f"Only {Unit.convert_from_storage(source_container.volume, 'mL')} mL available, " +
                                 f"{Unit.convert_from_storage(volume_to_transfer, 'mL')} mL needed.")
            ratio = volume_to_transfer / source_container.volume

        elif unit == 'g':
            mass_to_transfer = round(quantity_to_transfer, config.internal_precision)
            total_mass = 0
            for substance, amount in source_container.contents.items():
                total_mass += Unit.convert_from(substance, amount, config.moles_storage_unit, "g")
            ratio = mass_to_transfer / total_mass
        elif unit == 'mol':
            moles_to_transfer = Unit.convert_to_storage(quantity_to_transfer, 'mol')
            total_moles = sum(amount for _, amount in source_container.contents.items())
            ratio = moles_to_transfer / total_moles
        else:
            raise ValueError("Invalid quantity unit.")

        source_container, to = deepcopy(source_container), deepcopy(self)
        for substance, amount in source_container.contents.items():
            to_transfer = amount * ratio
            to.contents[substance] = round(to.contents.get(substance, 0) + to_transfer,
                                           config.internal_precision)
            source_container.contents[substance] = round(source_container.contents[substance] - to_transfer,
                                                         config.internal_precision)
            # if quantity to remove is the same as the current amount plus a very small delta,
            # we will get a negative 0 answer.
            if source_container.contents[substance] == -0.0:
                source_container.contents[substance] = 0.0
        if source_container.has_liquid():
            transfer = Unit.convert_from_storage(ratio * source_container.volume, 'L')
            transfer, unit = Unit.get_human_readable_unit(transfer, 'L')
        else:
            # total mass in source container times ratio
            mass = sum(Unit.convert(substance, f"{amount} {config.moles_storage_unit}", "mg") \
                                    for substance, amount in source_container.contents.items())
            transfer, unit = Unit.get_human_readable_unit(mass * ratio, 'mg')
        precision = config.precisions[unit] if unit in config.precisions else config.precisions['default']
        to.instructions += f"\nTransfer {round(transfer, precision)} {unit} of {source_container.name} to {to.name}"
        to.volume = 0
        for substance, amount in to.contents.items():
            to.volume += Unit.convert(substance, f"{amount} {config.moles_storage_unit}", config.volume_storage_unit)
        to.volume = round(to.volume, config.internal_precision)
        if to.volume > to.max_volume:
            raise ValueError(f"Exceeded maximum volume in {to.name}.")
        source_container.volume = 0
        for substance, amount in source_container.contents.items():
            source_container.volume += Unit.convert(substance, f"{amount} {config.moles_storage_unit}", config.volume_storage_unit)
        source_container.volume = round(source_container.volume, config.internal_precision)

        return source_container, to

    def _transfer_slice(self, source_slice: Plate | PlateSlicer, quantity: str) -> Tuple[Plate, Container]:
        """
        Move quantity ('10 mL', '5 mg') from each well in a slice to self.

        Arguments:
            source_slice: Slice or Plate to transfer from.
            quantity: How much to transfer.

        Returns:
            A new plate and a new container, both modified.
        """

        def helper_func(elem):
            """ Moves volume from elem to to_array[0]"""
            elem, to_array[0] = Container.transfer(elem, to_array[0], quantity)
            return elem

        if isinstance(source_slice, Plate):
            source_slice = source_slice[:]
        if not isinstance(source_slice, PlateSlicer):
            raise TypeError("Invalid source type.")
        to = deepcopy(self)
        source_slice = copy(source_slice)
        source_slice.plate = deepcopy(source_slice.plate)

        to_array = [to]
        source_slice.apply(helper_func)
        to = to_array[0]
        return source_slice.plate, to

    @cache
    def dataframe(self) -> pandas.DataFrame:
        df = pandas.DataFrame(columns=['Volume', 'Mass', 'Moles'])
        if self.max_volume == float('inf'):
            df.loc['Maximum Volume'] = ['∞', '-', '-']
        else:
            volume, unit = Unit.convert_from_storage_to_standard_format(self, self.max_volume)
            volume = round(volume,
                           config.precisions[unit] if unit in config.precisions else config.precisions['default'])
            df.loc['Maximum Volume'] = [volume, '-', '-']
        totals = {'L': 0, 'g': 0, 'mol': 0}
        for substance, value in self.contents.items():
            columns = []
            for unit in ['L', 'g', 'mol']:
                converted_value = Unit.convert_from(substance, value, config.moles_storage_unit, unit)
                totals[unit] += converted_value
                converted_value, unit = Unit.get_human_readable_unit(converted_value, unit)
                precision = config.precisions[unit] if unit in config.precisions else config.precisions['default']
                columns.append(f"{round(converted_value, precision)} {unit}")
            df.loc[substance.name] = columns
        columns = []
        for unit in ['L', 'g', 'mol']:
            value = totals[unit]
            value, unit = Unit.get_human_readable_unit(value, unit)
            precision = config.precisions[unit] if unit in config.precisions else config.precisions['default']
            columns.append(f"{round(value, precision)} {unit}")
        df.loc['Total'] = columns

        df.columns.name = self.name
        return df

    @cache
    def _repr_html_(self):
        return self.dataframe().to_html(notebook=True)

    @cache
    def __repr__(self):
        df = self.dataframe()
        return tabulate(df, headers=[self.name] + list(df.columns), tablefmt='pretty')

    @cache
    def has_liquid(self) -> bool:
        """
        Returns: True if any substance in the container is a liquid.
        """
        return any(substance.is_liquid() for substance in self.contents)

    @cache
    def get_substances(self):
        """

        Returns: A set of substances present in the container.

        """
        return set(self.contents.keys())

    def _add(self, source: Substance, quantity: str) -> Container:
        """
        Add the given quantity ('10 mol') of the source substance to the container.

        Arguments:
            source: Substance to add to `destination`.
            quantity: How much `Substance` to add.

        Returns:
            A new container with added substance.
        """
        destination = deepcopy(self)
        destination._self_add(source, quantity)
        return destination

    @staticmethod
    def transfer(source: Container | Plate | PlateSlicer, destination: Container, quantity: str) \
            -> Tuple[Container | Plate | PlateSlicer, Container]:
        """
        Move quantity ('10 mL', '5 mg') from source to destination container,
        returning copies of the objects with amounts adjusted accordingly.

        Arguments:
            source: Container, plate, or slice to transfer from.
            destination: Container to transfer to:
            quantity: How much to transfer.

        Returns:
            A tuple of (T, Container) where T is the type of the source.
        """
        if not isinstance(destination, Container):
            raise TypeError("You can only use Container.transfer into a Container")
        if isinstance(source, Container):
            return destination._transfer(source, quantity)
        if isinstance(source, (Plate, PlateSlicer)):
            return destination._transfer_slice(source, quantity)
        raise TypeError("Invalid source type.")

    def get_concentration(self, solute: Substance, units: str = 'M') -> float:
        """
        Get the concentration of solute in the current solution.

        Args:
            solute: Substance interested in.
            units: Units to return concentration in, defaults to Molar.

        Returns: Concentration

        """
        if not isinstance(solute, Substance):
            raise TypeError("Solute must be a Substance.")
        if not isinstance(units, str):
            raise TypeError("Units must be a str.")

        mult, *units = Unit.parse_concentration('1 ' + units)

        numerator = Unit.convert_from(solute, self.contents.get(solute, 0), config.moles_storage_unit, units[0])

        if numerator == 0:
            return 0

        if units[1].endswith('L'):
            denominator = self.get_volume(units[1])
        else:
            denominator = 0
            for substance, amount in self.contents.items():
                denominator += Unit.convert_from(substance, amount, config.moles_storage_unit, units[1])

        return round(numerator / denominator / mult, config.internal_precision)

    def get_volume(self, unit: str = None) -> float:
        """
        Get the volume of the container.

        Args:
            unit: Unit to return volume in. Defaults to volume_display_unit from config.

        Returns: Volume of the container.

        """
        if unit is None:
            unit = config.volume_display_unit

        if not isinstance(unit, str):
            raise TypeError("Unit must be a str.")

        return Unit.convert_from_storage(self.volume, unit)

    @staticmethod
    def create_solution(solute: Substance | Iterable[Substance], solvent: Substance | Container,
                        name: str = None, **kwargs) -> Container:
        """
        Create a solution.

        Two out of concentration, quantity, and total_quantity must be specified.

        Multiple solutes can be, optionally, provided as a list. Each solute will have the desired concentration
        or quantity in the final solution.

        If one value is specified for concentration or quantity and multiple solutes are provided, the value will be
        used for all solutes.

        Arguments:
            solute: What to dissolve. Can be a single Substance or a list of Substances.
            solvent: What to dissolve with. Can be a Substance or a Container.
            name: Optional name for new container.
            concentration: Desired concentration(s). ('1 M', '0.1 umol/10 uL', etc.)
            quantity: Desired quantity of solute(s). ('3 mL', '10 g')
            total_quantity: Desired total quantity. ('3 mL', '10 g')


        Returns:
            New container with desired solution.
        """

        if not isinstance(solvent, (Substance, Container)):
            raise TypeError("Solvent must be a Substance or a Container.")
        if name and not isinstance(name, str):
            raise TypeError("Name must be a str.")

        if isinstance(solute, Substance):
            solute = [solute]
        elif not isinstance(solute, list) or any(not isinstance(substance, Substance) for substance in solute):
            raise TypeError("Solute(s) must be a Substance.")

        concentration = kwargs.get('concentration', None)
        quantity = kwargs.get('quantity', None)
        total_quantity = kwargs.get('total_quantity', None)

        original_solvent = solvent
        if isinstance(solvent, Container):
            # Calculate mol_weight and density of solvent
            # get total mass of solvent
            total_mass = sum(Unit.convert_from(substance, amount, 'mol', 'g')
                             for substance, amount in solvent.contents.items())
            total_moles = Unit.convert_from_storage(sum(solvent.contents.values()), 'mol')
            total_volume = solvent.get_volume('mL')
            if total_moles == 0 or total_volume == 0:
                raise ValueError("Solvent must contain a non-zero amount of substance.")
            # mol_weight = g/mol, density = g/mL
            solvent = Substance.liquid('fake solvent',
                                       mol_weight=total_mass / total_moles, density=total_mass / total_volume)

        if (concentration is not None) + (quantity is not None) + (total_quantity is not None) != 2:
            raise ValueError("Must specify two values out of concentration, quantity, and total quantity.")

        if total_quantity and not isinstance(total_quantity, str):
            raise TypeError("Total quantity must be a str.")

        if not name:
            name = f"Solution of {','.join(substance.name for substance in solute)} in {solvent.name}"

        def convert_one(substance: Substance, u: str) -> float:
            """ Converts 1 mol or U to unit `u` for a given substance. """
            return Unit.convert_from(substance, 1, 'mol', u)

        # result of linalg.solve will be moles (or 'U') for all solutes solvent

        n = len(solute)
        a = numpy.zeros((n * 2, n + 1), dtype=float)
        b = numpy.zeros(n * 2, dtype=float)
        index = 0
        identity = numpy.identity(n + 1)[0]
        if concentration is not None:
            if isinstance(concentration, str):
                concentration = [concentration] * len(solute)
            elif not isinstance(concentration, Iterable):
                raise TypeError("Concentration(s) must be a str.")

            if len(concentration) != n:
                raise ValueError("Number of concentrations must match number of solutes.")

            bottom_arrays = {}
            for i, (c, substance) in enumerate(zip(concentration, solute)):
                if not isinstance(c, str):
                    raise TypeError("Concentration(s) must be a str.")
                try:
                    c, numerator, denominator = Unit.parse_concentration(c)
                except ValueError:
                    raise ValueError(f"Invalid concentration. ({c})")

                if denominator not in bottom_arrays:
                    bottom = numpy.array(list(convert_one(substance, denominator) for substance in solute + [solvent]))
                    bottom_arrays[denominator] = bottom
                else:
                    bottom = bottom_arrays[denominator]

                # c = top/bottom
                a[index] = c * bottom - numpy.roll(identity, i) * convert_one(substance, numerator)
                index += 1

        if quantity is not None:
            if isinstance(quantity, str):
                quantity = [quantity] * len(solute)
            elif not isinstance(quantity, Iterable):
                raise TypeError("Quantity(s) must be a str.")

            if len(quantity) != n:
                raise ValueError("Number of quantities must match number of solutes.")

            for i, (q, substance) in enumerate(zip(quantity, solute)):
                if not isinstance(q, str):
                    raise TypeError("Quantity(s) must be a str.")
                q, unit = Unit.parse_quantity(q)
                a[index] = numpy.roll(identity, i) * convert_one(substance, unit)
                b[index] = q
                index += 1

        if total_quantity is not None:
            total_quantity, total_quantity_unit = Unit.parse_quantity(total_quantity)
            a[index] = numpy.array(
                list(convert_one(substance, total_quantity_unit) for substance in solute + [solvent]))
            b[index] = total_quantity

        xs = numpy.linalg.solve(a[:n + 1], b[:n + 1])
        if any(x <= 0 for x in xs):
            raise ValueError("Solution is impossible to create.")

        for i in range(len(a)):
            if abs(sum(a[i] * xs) - b[i]) > 1e-6:
                raise ValueError("Solution is impossible to create.")

        initial_contents = list((substance, f"{x} mol") for x, substance in zip(xs, solute + [solvent]))
        if isinstance(original_solvent, Container):
            result = Container(name, initial_contents=initial_contents[:-1])
            contents = []
            for substance, value in result.contents.items():
                value, unit = Unit.convert_from_storage_to_standard_format(substance, value)
                precision = config.precisions[unit] if unit in config.precisions else config.precisions['default']
                contents.append(f"{round(value, precision)} {unit} of {substance.name}")
            _, solvent_amount = initial_contents[-1]
            solvent_volume = Unit.convert_from(solvent, xs[-1], 'mol', 'L')
            solvent_volume, volume_unit = Unit.get_human_readable_unit(solvent_volume, 'L')
            solvent_volume = round(solvent_volume,
                                   config.precisions[volume_unit] if volume_unit in config.precisions else
                                   config.precisions['default'])

            original_solvent, result = Container.transfer(original_solvent, result, solvent_amount)
            result.instructions = ("Add " + ", ".join(contents) +
                                   f" to {solvent_volume} {volume_unit} of {original_solvent.name}.")
            return original_solvent, result
        else:
            result = Container(name, initial_contents=initial_contents)
            contents = []
            for substance, value in result.contents.items():
                value, unit = Unit.convert_from_storage_to_standard_format(substance, value)
                precision = config.precisions[unit] if unit in config.precisions else config.precisions['default']
                contents.append(f"{round(value, precision)} {unit} of {substance.name}")
            result.instructions = "Add " + ", ".join(contents) + " to a container."
            return result

    @staticmethod
    def _dilute_to_quantity(source: Container, solute: Substance, concentration: str, solvent: Substance | Container,
                            quantity: str, name=None) -> (Tuple[Container, Container] |
                                                            Tuple[Container, Container, Container]):
        """
        Create a diluted solution from an existing solution or solutions.


        Arguments:
            source: Solution to dilute.
            solute: What to dissolve.
            concentration: Desired concentration. ('1 M', '0.1 umol/10 uL', etc.)
            solvent: What to dissolve with (if it is a Container, it can contain some solute).
            quantity: Desired total quantity. ('3 mL', '10 g')
            name: Optional name for new container.

        Returns:
            Residual from the source container (and possibly the solvent container)
             and a new container with the desired solution.

        Raises:
            ValueError: If the solution is impossible to create.
        """

        if not isinstance(source, Container):
            raise TypeError("Source must be a Container.")
        if not isinstance(solute, Substance):
            raise TypeError("Solute must be a Substance.")
        if not isinstance(concentration, str):
            raise TypeError("Concentration must be a str.")
        if not isinstance(solvent, (Substance, Container)):
            raise TypeError("Solvent must be a Substance or Container.")
        if not isinstance(quantity, str):
            raise TypeError("Quantity must be a str.")
        if name and not isinstance(name, str):
            raise TypeError("Name must be a str.")

        quantity_value, quantity_unit = Unit.parse_quantity(quantity)
        if quantity_value <= 0:
            raise ValueError("Quantity must be positive.")

        if solute not in source.contents:
            raise ValueError(f"Source container does not contain {solute.name}.")

        if solvent == solute:
            raise ValueError("Solute and solvent must be different.")

        if not name:
            name = f"solution of {solute.name} in {solvent.name}"

        # x is amount of source solution in mL, y is amount of solvent in mL
        mass = sum(Unit.convert_from(substance, value, config.moles_storage_unit, 'g') for substance, value in
                   source.contents.items())
        moles = sum(Unit.convert_from(substance, value, config.moles_storage_unit, 'mol') for substance, value in
                    source.contents.items())
        volume = Unit.convert_from_storage(source.volume, 'mL')
        d_x = mass / volume
        mw_x = mass / moles
        m_x = Unit.convert_from_storage(source.contents.get(solute, 0), 'mol') / (volume / 1000)

        if isinstance(solvent, Container):
            mass = sum(Unit.convert_from(substance, value, config.moles_storage_unit, 'g') for substance, value in
                       solvent.contents.items())
            moles = sum(Unit.convert_from(substance, value, config.moles_storage_unit, 'mol') for substance, value in
                        solvent.contents.items())
            volume = Unit.convert_from_storage(solvent.volume, 'mL')
            d_y = mass / volume
            mw_y = mass / moles
            m_y = Unit.convert_from_storage(solvent.contents.get(solute, 0), 'mol') / (volume / 1000)
        else:
            d_y = solvent.density
            mw_y = solvent.mol_weight
            m_y = 0  # no solute in solvent

        mw_s = solute.mol_weight
        d_s = solute.density

        concentration, numerator, denominator = Unit.parse_concentration(concentration)
        a = numpy.array([[0., 0.], [0., 0.]])
        b = numpy.array([0., 0.])

        if numerator == 'mol':
            top = numpy.array([m_x / 1000., m_y / 1000.])
        elif numerator == 'g':
            top = numpy.array([m_x * mw_s / 1000., m_y * mw_s / 1000.])
        elif numerator == 'L':
            # (mL/1000) * mol/L * g/mol * mL/g = mL / 1000 = L
            top = numpy.array([m_x * mw_s / (d_s * 1e6), m_y * mw_s / (d_s * 1e6)])
        else:
            raise ValueError("Invalid numerator.")
        if denominator == 'mol':
            bottom = numpy.array([d_x / mw_x, d_y / mw_y])
        elif denominator == 'g':
            bottom = numpy.array([d_x, d_y])
        elif denominator == 'L':
            bottom = numpy.array([1 / 1000., 1 / 1000.])
        else:
            raise ValueError("Invalid denominator.")

        # concentration = top / bottom -> concentration * bottom - top = 0
        a[0] = concentration * bottom - top

        quantity_value, quantity_unit = Unit.parse_quantity(quantity)

        if quantity_unit == 'g':
            a[1] = numpy.array([d_x, d_y])
        elif quantity_unit == 'L':
            a[1] = numpy.array([1 / 1000., 1 / 1000.])
        elif quantity_value == 'mol':
            a[1] = numpy.array([d_x / mw_x, d_y / mw_y])

        b[1] = quantity_value
        x, y = numpy.linalg.solve(a, b)
        if x < 0 or y < 0:
            raise ValueError("Solution is impossible to create.")

        if isinstance(solvent, Substance):
            if y:
                new_solution = Container(name, initial_contents=[(solvent, f"{y} mL")])
            else:
                new_solution = Container(name)
            if x:
                source, new_solution = Container.transfer(source, new_solution, f"{x} mL")
        else:
            new_solution = Container(name)
            if x:
                source, new_solution = Container.transfer(source, new_solution, f"{x} mL")
            if y:
                solvent, new_solution = Container.transfer(solvent, new_solution, f"{y} mL")

        precision = config.precisions['mL'] if 'mL' in config.precisions else config.precisions['default']
        new_solution.instructions = f"Add {round(y, precision)} mL of {solvent.name} to" + \
                                    f" {round(x, precision)} mL of {source.name}."

        if isinstance(solvent, Substance):
            return source, new_solution
        else:
            return source, solvent, new_solution

    def remove(self, what: (Substance | int) = Substance.LIQUID) -> Container:
        """
        Removes substances from `Container`

        Arguments:
            what: What to remove. Can be a type of substance or a specific substance. Defaults to LIQUID.

        Returns: New Container with requested substances removed.

        """
        new_container = deepcopy(self)
        new_container.contents = {substance: value for substance, value in self.contents.items()
                                  if what not in (substance._type, substance)}
        new_container.volume = 0
        for substance, value in new_container.contents.items():
            new_container.volume += Unit.convert_from(substance, value, config.moles_storage_unit, config.volume_storage_unit)

        new_container.instructions = self.instructions
        classes = {Substance.SOLID: 'solid', Substance.LIQUID: 'liquid'}
        if what in classes:
            new_container.instructions += f"Remove all {classes[what]}s."
        else:
            new_container.instructions += f"Remove all {what.name}s."
        return new_container

    def dilute(self, solute: Substance, concentration: str, solvent: (Substance | Container),
               quantity=None, name=None) -> Container:
        """
        Dilutes `solute` in solution to `concentration`.

        Args:
            solute: Substance which is subject to dilution.
            concentration: Desired concentration.
            solvent: What to dilute with. Can be a Substance or a Container.
            quantity: Optional total quantity of solution.
            name: Optional name for new container.

        Returns: A new (updated) container with the remainder of the original container, and the diluted solution.

        If solvent is a container, the remainder of the solvent will also be returned.

        """
        if not isinstance(solute, Substance):
            raise TypeError("Solute must be a Substance.")
        if not isinstance(concentration, str):
            raise TypeError("Concentration must be a str.")
        if not isinstance(solvent, Substance) and not isinstance(solvent, Container):
            raise TypeError("Solvent must be a substance or container.")
        if name and not isinstance(name, str):
            raise TypeError("New name must be a str.")
        if solute not in self.contents:
            raise ValueError(f"Container does not contain {solute.name}.")

<<<<<<< HEAD
        if quantity is not None:
            return self._dilute_to_quantity(self, solute, concentration, solvent, quantity, name)

        new_ratio, numerator, denominator = Unit.calculate_concentration_ratio(solute, concentration, solvent)

        if numerator == 'U':
            if not solute.is_enzyme():
                raise TypeError("Solute must be an enzyme.")
=======
        new_ratio = Unit.calculate_concentration_ratio(solute, concentration, solvent)[0]
>>>>>>> ba8e4686

        current_ratio = self.contents[solute] / sum(self.contents.values())

        if new_ratio <= 0:
            raise ValueError("Solution is impossible to create.")

        if abs(new_ratio - current_ratio) <= 1e-6:
            return deepcopy(self)

        if new_ratio > current_ratio:
            raise ValueError("Desired concentration is higher than current concentration.")

        original_solvent = solvent
        if isinstance(solvent, Container):
            # Calculate mol_weight and density of solvent
            # get total mass of solvent
            total_mass = sum(Unit.convert_from(substance, amount, 'U' if substance.is_enzyme() else 'mol', 'g')
                             for substance, amount in solvent.contents.items())
            total_moles = Unit.convert_from_storage(sum(amount for substance, amount in solvent.contents.items()),
                                                    'mol')
            total_volume = solvent.get_volume('mL')
            if total_moles == 0 or total_volume == 0:
                raise ValueError("Solvent must contain a non-zero amount of substance.")
            # mol_weight = g/mol, density = g/mL
            solvent = Substance.liquid('fake solvent',
                                       mol_weight=total_mass / total_moles, density=total_mass / total_volume)

        current_umoles = Unit.convert_from_storage(self.contents.get(solvent, 0), 'umol')
        required_umoles = Unit.convert_from_storage(self.contents[solute], 'umol') / new_ratio - current_umoles
        new_volume = self.volume + Unit.convert(solvent, f"{required_umoles} umol", config.volume_storage_unit)

        if new_volume > self.max_volume:
            raise ValueError("Dilute solution will not fit in container.")

        if name:
            # Note: this copies the container twice
            destination = deepcopy(self)
            destination.name = name
        else:
            destination = self

        needed_umoles = f"{required_umoles} umol"
        needed_volume = Unit.convert(solvent, needed_umoles, 'L')
        if isinstance(original_solvent, Container):
            result = Container.transfer(original_solvent, destination, f"{needed_volume} L")
        else:
            result = destination._add(solvent, needed_umoles)
        needed_volume, unit = Unit.get_human_readable_unit(needed_volume, 'L')
        precision = config.precisions[unit] if unit in config.precisions else config.precisions['default']
        result.instructions += f"\nDilute with {round(needed_volume, precision)} {unit} of {solvent.name}."
        return result

    def fill_to(self, solvent: Substance, quantity: str) -> Container:
        """
        Fills container with `solvent` up to `quantity`.

        Args:
            solvent: Substance to use to fill.
            quantity: Desired final quantity in container.

        Returns: New Container with desired final `quantity`

        """
        if not isinstance(solvent, Substance):
            raise TypeError("Solvent must be a Substance.")
        if not isinstance(quantity, str):
            raise TypeError("Quantity must be a str.")

        quantity, quantity_unit = Unit.parse_quantity(quantity)
        if quantity <= 0:
            raise ValueError("Quantity must be positive.")
        if quantity_unit not in ('L', 'g', 'mol'):
            raise ValueError("We can only fill to mass or volume.")

        current_quantity = sum(Unit.convert(substance, f"{value} {config.moles_storage_unit}", quantity_unit)
                               for substance, value in self.contents.items())

        required_quantity = quantity - current_quantity
        result = self._add(solvent, f"{required_quantity} {quantity_unit}")
        required_volume = Unit.convert(solvent, f"{required_quantity} {quantity_unit}", 'L')
        required_volume, unit = Unit.get_human_readable_unit(required_volume, 'L')
        precision = config.precisions[unit] if unit in config.precisions else config.precisions['default']
        result.instructions += f"\nFill with {round(required_volume, precision)} {unit} of {solvent.name}."
        return result


class Plate:
    """
    A spatially ordered collection of Containers, like a 96 well plate.
    The spatial arrangement must be rectangular. Immutable.
    """

    def __init__(self, name: str, max_volume_per_well: str, make: str = "generic", rows=8, columns=12):
        """
            Creates a generic plate.

            Attributes:
                name: name of plate
                max_volume_per_well: maximum volume of each well. (50 uL)
                make: name of this kind of plate
                rows (int or list): number of rows or list of names of rows
                columns (int or list): number of columns or list of names of columns
        """

        if not isinstance(name, str) or len(name) == 0:
            raise ValueError("invalid plate name")
        self.name = name

        if not isinstance(make, str) or len(make) == 0:
            raise ValueError("invalid plate make")
        self.make = make

        if not isinstance(max_volume_per_well, str):
            raise TypeError("Maximum volume must be a str, ('10 mL').")
        max_volume_per_well, _ = Unit.parse_quantity(max_volume_per_well)

        if isinstance(rows, int):
            if rows < 1:
                raise ValueError("illegal number of rows")
            self.n_rows = rows
            self.row_names = []
            for row_num in range(1, rows + 1):
                result = []
                while row_num > 0:
                    row_num -= 1
                    result.append(chr(ord('A') + row_num % 26))
                    row_num //= 26
                self.row_names.append(''.join(reversed(result)))
        elif isinstance(rows, list):
            if len(rows) == 0:
                raise ValueError("must have at least one row")
            for row in rows:
                if not isinstance(row, str):
                    raise ValueError("row names must be strings")
                if len(row.strip()) == 0:
                    raise ValueError(
                        "zero length strings are not allowed as column labels"
                    )
            if len(rows) != len(set(rows)):
                raise ValueError("duplicate row names found")
            self.n_rows = len(rows)
            self.row_names = rows
        else:
            raise ValueError("rows must be int or list")

        if max_volume_per_well <= 0:
            raise ValueError("max volume per well must be greater than zero")
        self.max_volume_per_well = Unit.convert_to_storage(max_volume_per_well, 'L')

        if isinstance(columns, int):
            if columns < 1:
                raise ValueError("illegal number of columns")
            self.n_columns = columns
            self.column_names = [f"{i + 1}" for i in range(columns)]
        elif isinstance(columns, list):
            if len(columns) == 0:
                raise ValueError("must have at least one column")
            for column in columns:
                if not isinstance(column, str):
                    raise ValueError("column names must be strings")
                if len(column.strip()) == 0:
                    raise ValueError(
                        "zero length strings are not allowed as column labels"
                    )
            if len(columns) != len(set(columns)):
                raise ValueError("duplicate column names found")
            self.n_columns = len(columns)
            self.column_names = columns
        else:
            raise ValueError("columns must be int or list")

        self.wells = numpy.array([[Container(f"well {row},{col}",
                                             max_volume=f"{max_volume_per_well} L")
                                   for col in self.column_names] for row in self.row_names])

    def __getitem__(self, item) -> PlateSlicer:
        return PlateSlicer(self, item)

    def __repr__(self):
        return f"Plate: {self.name}"

    def get_volumes(self, substance: (Substance | Iterable[Substance]) = None, unit: str = None) -> numpy.ndarray:
        """

        Arguments:
            unit: unit to return volumes in.
            substance: (optional) Substance to display volumes of.

        Returns:
            numpy.ndarray of volumes for each well in desired unit.

        """

        # Arguments are type checked in PlateSlicer.volumes
        return self[:].get_volumes(substance=substance, unit=unit)

    def get_substances(self) -> set[Substance]:
        """

        Returns: A set of substances present in the slice.

        """
        return self[:].get_substances()

    def get_moles(self, substance: (Substance | Iterable[Substance]), unit: str = None) -> numpy.ndarray:
        """

        Arguments:
            unit: unit to return moles in. ('mol', 'mmol', 'umol', etc.)
            substance: Substance to display moles of.

        Returns: moles of substance in each well.
        """

        # Arguments are type checked in PlateSlicer.moles
        return self[:].get_moles(substance=substance, unit=unit)

    def dataframe(self, unit: str = None, substance: (str | Substance | Iterable[Substance]) = 'all',
                  cmap: str = None, highlight=False) \
            -> pandas.io.formats.style.Styler:
        """

        Arguments:
            unit: unit to return quantities in.
            substance: (optional) Substance or Substances to display quantity of.
            cmap: Colormap to shade dataframe with.
            highlight: Highlight all wells.

        Returns: Shaded dataframe of quantities in each well.

        """
        # Types are checked in PlateSlicer.dataframe
        if unit is None:
            unit = config.volume_display_unit
        return self[:].dataframe(substance=substance, unit=unit, cmap=cmap, highlight=highlight)

    def get_volume(self, unit: str = 'uL') -> float:
        """
        Arguments:
            unit: unit to return volumes in.

        Returns: total volume stored in slice in uL.
        """
        return self.get_volumes(unit=unit).sum()

    @staticmethod
    def transfer(source: Container | Plate | PlateSlicer, destination: Plate | PlateSlicer, quantity: str) \
            -> Tuple[Container | Plate | PlateSlicer, Plate]:
        """
        Move quantity ('10 mL', '5 mg') from source to destination,
        returning copies of the objects with amounts adjusted accordingly.

        Arguments:
            source: What to transfer.
            destination: Plate or slice of a plate to transfer to.
            quantity: How much to transfer.

        Returns:
            A tuple of (T, Plate) where T is the type of the source.
        """
        if not isinstance(destination, (Plate, PlateSlicer)):
            raise TypeError("You can only use Plate.transfer into a Plate")
        if isinstance(destination, Plate):
            destination = destination[:]
        # noinspection PyProtectedMember
        return PlateSlicer._transfer(source, destination, quantity)

    def remove(self, what=Substance.LIQUID) -> Plate:
        """
        Removes substances from `Plate`

        Arguments:
            what: What to remove. Can be a type of substance or a specific substance. Defaults to LIQUID.

        Returns: New Plate with requested substances removed.

        """
        return self[:].remove(what)

    def fill_to(self, solvent, quantity):
        """
        Fills all wells in plate with `solvent` up to `quantity`.

        Args:
            solvent: Substance to use to fill.
            quantity: Desired final quantity in each well.

        Returns: New Plate with desired final `quantity` in each well.

        """
        return self[:].fill_to(solvent, quantity)


class RecipeStep:
    """
    Stores information about a single step in a recipe.

    Notes: The contents of this class are not meant to be consumed directly by users. Information about the step can be
    extracted using the `dataframe` and `_repr_html_` methods. If a step is displayed in IPython (Jupyter),
    `_repr_html_` will be called automatically.

    """

    def __init__(self, recipe: Recipe, operator: str, frm: Container | PlateSlicer | Plate,
                 to: Container | PlateSlicer | Plate, *operands):
        """
        Creates a new RecipeStep.
        """
        self.frm_slice = None
        self.to_slice = None
        self.recipe = recipe
        self.objects_used = set()
        self.substances_used = set()
        self.operator = operator
        self.frm: list[Container | PlateSlicer | Plate | None] = [frm]
        self.to: list[Container | PlateSlicer | Plate] = [to]
        self.trash = {}
        self.operands = operands
        self.instructions = ""

    def _repr_html_(self):
        """
        Returns: HTML representation of the step.
        """
        precision = config.precisions[config.volume_display_unit] if config.volume_display_unit in config.precisions \
            else config.precisions['default']
        source_visual = None
        if isinstance(self.frm[0], Container):
            source_visual = self.frm[0].dataframe()
        elif isinstance(self.frm[0], Plate):
            if self.frm_slice is None:
                source_visual = self.frm[0].dataframe()
            else:
                frm_slice: PlateSlicer = copy(self.frm_slice)
                frm_slice.plate = self.frm[0]
                source_visual = frm_slice.dataframe(highlight=True)
        destination_visual = None
        if isinstance(self.to[0], Container):
            destination_visual = self.to[1].dataframe()
        elif isinstance(self.to[0], Plate):
            if self.to_slice is None:
                before = self.to[0].dataframe()
                after = self.to[1].dataframe()
            else:
                to_slice: PlateSlicer = copy(self.to_slice)
                to_slice.plate = self.to[0]
                before = to_slice.dataframe()
                to_slice.plate = self.to[1]
                after = to_slice.dataframe()
            delta_data = after.data - before.data
            destination_visual = delta_data.style.format(precision=precision).use(before.export())
            vmin = min(delta_data.min().min(), 0)
            vmax = Unit.convert_from_storage(self.to[0].max_volume_per_well, config.volume_display_unit)
            cmap = config.default_colormap if vmin >= 0 and vmax >= 0 else config.default_diverging_colormap
            destination_visual = destination_visual.background_gradient(cmap=cmap, vmin=vmin, vmax=vmax)

        if isinstance(source_visual, pandas.DataFrame):
            source_visual = source_visual.style
        if isinstance(destination_visual, pandas.DataFrame):
            destination_visual = destination_visual.style

        label = f"Destination (delta) ({config.volume_display_unit}): " if isinstance(self.to[0],
                                                                                      Plate) else "Destination: "
        destination_visual.set_caption(label + self.to[0].name)
        if source_visual is None:
            return self.instructions + '<br/>' + destination_visual.to_html()

        # source_visual.set_table_attributes("style='display:inline; margin-right:20px'")
        source_visual.set_table_attributes("style='width: 40%'")
        if isinstance(self.frm[0], Plate):
            source_visual.set_caption(f"Source (initial) ({config.volume_display_unit}): {self.frm[0].name}")
        else:
            source_visual.set_caption(f"Source (initial): {self.frm[0].name}")
        # destination_visual.set_table_attributes("style='display:inline'")
        destination_visual.set_table_attributes("style='width: 40%'")
        return (self.instructions + '<div style="display: flex; justify-content: space-evenly">' +
                source_visual.to_html() +
                destination_visual.to_html() + '</div>')

        # return self.instructions + '<br/>' + source_visual.to_html() + destination_visual.to_html()

    def dataframe(self, data_source: str = 'destination', substance: str | Substance = 'all', mode: str = 'final',
                  container_mode: str = 'data', unit: str = None) -> pandas.DataFrame:
        """

        Arguments:
            data_source: Where to get data from. 'source' or 'destination'.
            substance: Substance or 'all' to display.
            mode: 'final' to display final state, 'delta' to display change.
            container_mode: 'info' for information about the container, 'data' for a dataframe of the container.
            unit: unit to display volumes in. Defaults to config.volume_display_unit.

        Returns: Dataframe of quantities in each well or the container.

        If the designated 'data_source' is a Container, 'container_mode' will designate what is returned.

        If 'info' is selected for 'container_mode', an informational representation of the final state of the
        Container will be returned. The 'substance', 'mode', and 'unit' arguments are ignored.

        If 'data' is selected, a dataframe with one row and column will be returned.

        """

        if unit is None:
            unit = config.volume_display_unit

        if not isinstance(unit, str):
            raise TypeError("Unit must be a str.")

        if substance != 'all' and not isinstance(substance, Substance):
            raise TypeError("Substance must be a Substance or 'all'.")

        if data_source == 'source':
            before = self.frm[0]
            after = self.frm[1]
        elif data_source == 'destination':
            before = self.to[0]
            after = self.to[1]
        else:
            raise ValueError("Invalid data source.")

        if isinstance(before, Container):
            if container_mode == 'info':
                return after.dataframe()
            elif container_mode == 'data':
                if substance == 'all':
                    before = pandas.DataFrame([before.get_volume(unit)], columns=[before.name])
                    after = pandas.DataFrame([after.get_volume(unit)], columns=[after.name])
                else:
<<<<<<< HEAD
                    from_unit = 'U' if isinstance(substance, Substance) and substance.is_enzyme() else 'mol'
                    before = pandas.DataFrame(
                        [Unit.convert_from(substance, before.contents.get(substance, 0), from_unit, unit)],
                        columns=[before.name])
                    after = pandas.DataFrame(
                        [Unit.convert_from(substance, after.contents.get(substance, 0), from_unit, unit)],
                        columns=[after.name])
=======
                    before = pandas.DataFrame([Unit.convert_from(substance, before.contents.get(substance, 0), 'mol', unit)],
                                              columns=[before.name])
                    after = pandas.DataFrame([Unit.convert_from(substance, after.contents.get(substance, 0), 'mol', unit)],
                                             columns=[after.name])
>>>>>>> ba8e4686
        else:
            before = before.dataframe(substance=substance, unit=unit).data
            after = after.dataframe(substance=substance, unit=unit).data

        precision = config.precisions[unit] if unit in config.precisions else config.precisions['default']

        if mode == 'final':
            return after.round(precision)
        elif mode == 'delta':
            return (after - before).round(precision)
        else:
            raise ValueError("Invalid mode.")


class Recipe:
    """
    A list of instructions for transforming one set of containers into another. The intended workflow is to declare
    the source containers, enumerate the desired transformations, and call recipe.bake(). The name of each object used
    by the Recipe must be unique. This method will ensure that all solid and liquid handling instructions are valid.
    If they are indeed valid, then the updated containers will be generated. Once recipe.bake() has been called, no
    more instructions can be added and the Recipe is considered immutable.

    Attributes:
        locked (boolean): Is the recipe locked from changes?
        steps (list): A list of steps to be completed upon bake() bring called.
        used (list): A list of Containers and Plates to be used in the recipe.
        results (dict): A dictionary used in bake to return the mutated objects.
        stages (dict): A dictionary of stages in the recipe.
    """

    def __init__(self):
        self.results: dict[str, Container | Plate | PlateSlicer] = {}
        self.steps: list[RecipeStep] = []
        self.stages: dict[str, slice] = {'all': slice(None, None)}
        self.current_stage = 'all'
        self.current_stage_start = 0
        self.locked = False
        self.used = set()

    def start_stage(self, name: str) -> None:
        """
        Start a new stage in the recipe.

        Args:
            name: Name of the stage.

        """
        if self.locked:
            raise RuntimeError("This recipe is locked.")
        if name in self.stages:
            raise ValueError("Stage name already exists.")
        if self.current_stage != 'all':
            raise ValueError("Cannot start a new stage without ending the current one.")
        self.current_stage = name
        self.current_stage_start = len(self.steps)

    def end_stage(self, name: str) -> None:
        """
        End the current stage in the recipe.

        Args:
            name: Name of the stage.

        """
        if self.locked:
            raise RuntimeError("This recipe is locked.")
        if self.current_stage != name:
            raise ValueError("Current stage does not match name.")

        self.stages[name] = slice(self.current_stage_start, len(self.steps))
        self.current_stage = 'all'

    def uses(self, *args: Container | Plate | Iterable[Container | Plate]) -> Recipe:
        """
        Declare *args (iterable of Containers and Plates) as being used in the recipe.
        """
        if self.locked:
            raise RuntimeError("This recipe is locked.")
        for arg in args:
            if isinstance(arg, (Container, Plate)):
                if arg.name not in self.results:
                    self.results[arg.name] = deepcopy(arg)
                else:
                    raise ValueError(f"An object with the name: \"{arg.name}\" is already in use.")
            elif isinstance(arg, Iterable):
                unpacked = list(arg)
                if not all(isinstance(elem, (Container, Plate)) for elem in unpacked):
                    raise TypeError("Invalid type in iterable.")
                self.uses(*unpacked)
            else:
                raise TypeError("Invalid type.")
        return self

    def transfer(self, source: Container | Plate | PlateSlicer, destination: Container | Plate | PlateSlicer,
                 quantity: str) -> None:
        """
        Adds a step to the recipe which will move quantity from source to destination.
        Note that all Substances in the source will be transferred in proportion to their respective ratios.

        """
        if self.locked:
            raise RuntimeError("This recipe is locked.")
        if not isinstance(destination, (Container, Plate, PlateSlicer)):
            raise TypeError("Invalid destination type.")
        if not isinstance(source, (Container, Plate, PlateSlicer)):
            raise TypeError("Invalid source type.")
        if (source.plate.name if isinstance(source, PlateSlicer) else source.name) not in self.results:
            raise ValueError("Source not found in declared uses.")
        destination_name = destination.plate.name if isinstance(destination, PlateSlicer) else destination.name
        if destination_name not in self.results:
            raise ValueError(f"Destination {destination_name} has not been previously declared for use.")
        if not isinstance(quantity, str):
            raise TypeError("Volume must be a str. ('5 mL')")
        if isinstance(source, Plate):
            source = source[:]
        if isinstance(destination, Plate):
            destination = destination[:]
        self.steps.append(RecipeStep(self, 'transfer', source, destination, quantity))

    def create_container(self, name: str, max_volume: str = 'inf L',
                         initial_contents: Iterable[tuple[Substance, str]] | None = None) -> Container:

        """
        Adds a step to the recipe which creates a container.

        Arguments:
            name: Name of container
            max_volume: Maximum volume that can be stored in the container. ('10 mL')
            initial_contents: (optional) Iterable of tuples of the form (Substance, quantity)

        Returns:
            A new Container so that it may be used in later recipe steps.
        """
        if self.locked:
            raise RuntimeError("This recipe is locked.")
        if not isinstance(name, str):
            raise TypeError("Name must be a str.")
        if not isinstance(max_volume, str):
            raise TypeError("Maximum volume must be a str.")

        if initial_contents:
            if not isinstance(initial_contents, Iterable):
                raise TypeError("Initial contents must be iterable.")
            if not all(isinstance(elem, tuple) and len(elem) == 2 for elem in initial_contents):
                raise TypeError("Elements of initial_contents must be of the form (Substance, quantity.)")
            for substance, quantity in initial_contents:
                if not isinstance(substance, Substance):
                    raise TypeError("Containers can only be created from substances.")
                if not isinstance(quantity, str):
                    raise TypeError("Quantity must be a str. ('10 mL')")
        new_container = Container(name, max_volume)
        self.uses(new_container)
        self.steps.append(RecipeStep(self, 'create_container', None, new_container, max_volume, initial_contents))

        return new_container

    def create_solution(self, solute: Substance | Iterable[Substance], solvent: Substance | Container,
                        name=None, **kwargs) -> Container:
        """
        Adds a step to the recipe which creates a solution.

        Two out of concentration, quantity, and total_quantity must be specified.

        Multiple solutes can be, optionally, provided as a list. Each solute will have the desired concentration
        or quantity in the final solution.

        If one value is specified for concentration or quantity and multiple solutes are provided, the value will be
        used for all solutes.

        Arguments:
            solute: What to dissolve. Can be a single Substance or an iterable of Substances.
            solvent: What to dissolve with. Can be a Substance or a Container.
            name: Optional name for new container.
            concentration: Desired concentration(s). ('1 M', '0.1 umol/10 uL', etc.)
            quantity: Desired quantity of solute(s). ('3 mL', '10 g')
            total_quantity: Desired total quantity. ('3 mL', '10 g')


        Returns:
            A new Container so that it may be used in later recipe steps.
        """

        if not isinstance(solvent, (Substance, Container)):
            raise TypeError("Solvent must be a Substance or a Container.")
        if name is not None and not isinstance(name, str):
            raise TypeError("Name must be a str.")

        if not isinstance(solute, Substance):
            if not isinstance(solute, Iterable):
                raise TypeError("Solute must be a Substance or an iterable of Substances.")
            elif any(not isinstance(substance, Substance) for substance in solute):
                raise TypeError("Solute must be a Substance or an iterable of Substances.")

        if 'concentration' in kwargs:
            if not isinstance(kwargs['concentration'], str):
                if not isinstance(kwargs['concentration'], Iterable):
                    raise TypeError("Concentration must be a str or an iterable of strs.")
                elif any(not isinstance(concentration, str) for concentration in kwargs['concentration']):
                    raise TypeError("Concentration must be a str or an iterable of strs.")

        if 'quantity' in kwargs:
            if not isinstance(kwargs['quantity'], str):
                if not isinstance(kwargs['quantity'], Iterable):
                    raise TypeError("Quantity must be a str or an iterable of strs.")
                elif any(not isinstance(quantity, str) for quantity in kwargs['quantity']):
                    raise TypeError("Quantity must be a str or an iterable of strs.")

        if 'total_quantity' in kwargs and not isinstance(kwargs['total_quantity'], str):
            raise TypeError("Total quantity must be a str.")
        if ('concentration' in kwargs) + ('total_quantity' in kwargs) + ('quantity' in kwargs) != 2:
            raise ValueError("Must specify two values out of concentration, quantity, and total quantity.")

        solute_names = ', '.join(substance.name for substance in solute) if isinstance(solute,
                                                                                       Iterable) else solute.name
        if name is None:
            name = f"solution of {solute_names} in {solvent.name}"

        new_container = Container(name)
        self.uses(new_container)
        self.steps.append(RecipeStep(self, 'solution', None, new_container, solute, solvent, kwargs))

        return new_container

<<<<<<< HEAD
=======
    def create_solution_from(self, source: Container, solute: Substance, concentration: str, solvent: Substance,
                             quantity: str, name=None) -> Container:
        """
        Adds a step to create a diluted solution from an existing solution.


        Arguments:
            source: Solution to dilute.
            solute: What to dissolve.
            concentration: Desired concentration. ('1 M', '0.1 umol/10 uL', etc.)
            solvent: What to dissolve with.
            quantity: Desired total quantity. ('3 mL', '10 g')
            name: Optional name for new container.

        Returns:
            A new Container so that it may be used in later recipe steps.
        """

        if not isinstance(source, Container):
            raise TypeError("Source must be a Container.")
        if not isinstance(solute, Substance):
            raise TypeError("Solute must be a Substance.")
        if not isinstance(concentration, str):
            raise TypeError("Concentration must be a str.")
        if not isinstance(solvent, Substance):
            raise TypeError("Solvent must be a Substance.")
        if not isinstance(quantity, str):
            raise TypeError("Quantity must be a str.")
        if name and not isinstance(name, str):
            raise TypeError("Name must be a str.")

        quantity_value, quantity_unit = Unit.parse_quantity(quantity)
        if quantity_value <= 0:
            raise ValueError("Quantity must be positive.")

        if not name:
            name = f"solution of {solute.name} in {solvent.name}"

        new_ratio = Unit.calculate_concentration_ratio(solute, concentration, solvent)[0]
        if new_ratio <= 0:
            raise ValueError("Solution is impossible to create.")

        new_container = Container(name, max_volume=f"{source.max_volume} {config.volume_storage_unit}")
        self.uses(new_container)
        self.steps.append(RecipeStep(self, 'solution_from', source, new_container,
                                     solute, concentration, solvent, quantity))

        return new_container

>>>>>>> ba8e4686
    def remove(self, destination: Container | Plate | PlateSlicer, what=Substance.LIQUID) -> None:
        """
        Adds a step to removes substances from destination.

        Arguments:
            destination: What to remove from.
            what: What to remove. Can be a type of substance or a specific substance. Defaults to LIQUID.
        """

        if isinstance(destination, PlateSlicer):
            if destination.plate.name not in self.results:
                raise ValueError(f"Destination {destination.plate.name} has not been previously declared for use.")
        elif isinstance(destination, (Container, Plate)):
            if destination.name not in self.results:
                raise ValueError(f"Destination {destination.name} has not been previously declared for use.")
        else:
            raise TypeError(f"Invalid destination type: {type(destination)}")

        self.steps.append(RecipeStep(self, 'remove', None, destination, what))

    def dilute(self, destination: Container, solute: Substance,
               concentration: str, solvent: (Substance | Container),
               quantity=None, new_name=None) -> None:
        """
        Adds a step to dilute `solute` in `destination` to `concentration`.

        Args:
            destination: Container to dilute.
            solute: Substance which is subject to dilution.
            concentration: Desired concentration in mol/L.
            solvent: What to dilute with.
            quantity: Optional total quantity of solution.
            new_name: Optional name for new container.
        """

        if not isinstance(solute, Substance):
            raise TypeError("Solute must be a Substance.")
        if not isinstance(concentration, str):
            raise TypeError("Concentration must be a float.")
        if not isinstance(solvent, Substance) and not isinstance(solvent, Container):
            raise TypeError("Solvent must be a substance or Container.")
        if new_name and not isinstance(new_name, str):
            raise TypeError("New name must be a str.")
        if not isinstance(destination, Container):
            raise TypeError("Destination must be a container.")
        if destination.name not in self.results:
            raise ValueError(f"Destination {destination.name} has not been previously declared for use.")
<<<<<<< HEAD

        if quantity is not None:
            quantity_value, quantity_unit = Unit.parse_quantity(quantity)
            if quantity_value <= 0:
                raise ValueError("Quantity must be positive.")

        self.steps.append(RecipeStep(self, 'dilute', None,
                                     destination, solute, concentration, solvent, quantity, new_name))
=======
        # if solute not in destination.contents:
        #     raise ValueError(f"Container does not contain {solute.name}.")

        ratio = Unit.calculate_concentration_ratio(solute, concentration, solvent)[0]
        if ratio <= 0:
            raise ValueError("Concentration is impossible to create.")

        self.steps.append(RecipeStep(self, 'dilute', None, destination, solute, concentration, solvent, new_name))
>>>>>>> ba8e4686

    def fill_to(self, destination: Container | Plate | PlateSlicer, solvent: Substance, quantity: str) -> None:
        """
        Adds a step to fill `destination` container/plate/slice with `solvent` up to `quantity`.

        Args:
            destination: Container/Plate/Slice to fill.
            solvent: Substance to use to fill.
            quantity: Desired final quantity in container.

        """
        if isinstance(destination, PlateSlicer):
            if destination.plate.name not in self.results:
                raise ValueError(f"Destination {destination.plate.name} has not been previously declared for use.")
        elif isinstance(destination, (Container, Plate)):
            if destination.name not in self.results:
                raise ValueError(f"Destination {destination.name} has not been previously declared for use.")
        else:
            raise TypeError(f"Invalid destination type: {type(destination)}")
        if not isinstance(solvent, Substance):
            raise TypeError("Solvent must be a substance.")
        if not isinstance(quantity, str):
            raise TypeError("Quantity must be a str.")

        self.steps.append(RecipeStep(self, 'fill_to', None, destination, solvent, quantity))

    def bake(self) -> dict[str, Container | Plate]:
        """
        Completes steps stored in recipe.
        Checks validity of each step and ensures all declared objects have been used.
        Locks Recipe from further modification.

        Returns:
            Copies of all used objects in the order they were declared.

        """
        if self.locked:
            raise RuntimeError("Recipe has already been baked.")

        # Implicitly end the current stage
        if self.current_stage != 'all':
            self.end_stage(self.current_stage)

        for step in self.steps:
            # Keep track of what was used in each step
            for elem in step.frm + step.to:
                if isinstance(elem, PlateSlicer):
                    step.objects_used.add(elem.plate.name)
                elif isinstance(elem, (Container, Plate)):
                    step.objects_used.add(elem.name)

            step.frm_slice = step.frm[0] if isinstance(step.frm[0], PlateSlicer) else None
            step.to_slice = step.to[0] if isinstance(step.to[0], PlateSlicer) else None

            operator = step.operator
            if operator == 'create_container':
                dest = step.to[0]
                dest_name = dest.name
                step.frm.append(None)
                max_volume, initial_contents = step.operands
                step.to[0] = self.results[dest_name]
                self.used.add(dest_name)
                self.results[dest_name] = Container(dest_name, max_volume, initial_contents)
                step.substances_used = self.results[dest_name].get_substances()
                step.to.append(self.results[dest_name])
                step.instructions = f"Create container '{dest_name}'."
            elif operator == 'transfer':
                source = step.frm[0]
                source_name = source.plate.name if isinstance(source, PlateSlicer) else source.name
                dest = step.to[0]
                dest_name = dest.plate.name if isinstance(dest, PlateSlicer) else dest.name
                quantity, = step.operands

                step.instructions = f"""Transfer {quantity} from '{str(source) if isinstance(source, PlateSlicer) else
                source_name}' to '{str(dest) if isinstance(dest, PlateSlicer) else dest_name}'."""

                self.used.add(source_name)
                self.used.add(dest_name)

                # containers and such can change while baking the recipe
                if isinstance(source, PlateSlicer):
                    source = deepcopy(source)
                    source.plate = self.results[source_name]
                    step.frm[0] = source.plate
                else:
                    source = self.results[source_name]
                    step.frm[0] = source

                step.substances_used = source.get_substances()

                if isinstance(dest, PlateSlicer):
                    dest = deepcopy(dest)
                    dest.plate = self.results[dest_name]
                    step.to[0] = dest.plate
                else:
                    dest = self.results[dest_name]
                    step.to[0] = dest

                if isinstance(dest, Container):
                    source, dest = Container.transfer(source, dest, quantity)
                elif isinstance(dest, PlateSlicer):
                    source, dest = Plate.transfer(source, dest, quantity)

                self.results[source_name] = source if not isinstance(source, PlateSlicer) else source.plate
                self.results[dest_name] = dest if not isinstance(dest, PlateSlicer) else dest.plate

                step.frm.append(self.results[source_name])
                step.to.append(self.results[dest_name])
            elif operator == 'solution':
                dest = step.to[0]
                dest_name = dest.name
                step.frm.append(None)
                solute, solvent, kwargs = step.operands

                solute_names = ', '.join([solute.name for solute in solute]) if isinstance(solute,
                                                                                           Iterable) else solute.name
                # kwargs should have two out of concentration, quantity, and total_quantity
                if 'concentration' in kwargs and 'total_quantity' in kwargs:
                    step.instructions = f"""Create a solution of '{solute_names}' in '{solvent.name
                    }' with a concentration of {kwargs['concentration']
                    } and a total quantity of {kwargs['total_quantity']}."""
                elif 'concentration' in kwargs and 'quantity' in kwargs:
                    step.instructions = f"""Create a solution of '{solute_names}' in '{solvent.name
                    }' with a concentration of {kwargs['concentration']
                    } and a quantity of {kwargs['quantity']}."""
                elif 'quantity' in kwargs and 'total_quantity' in kwargs:
                    step.instructions = f"""Create a solution of '{solute_names}' in '{solvent.name
                    }' with a total quantity of {kwargs['total_quantity']
                    } and a quantity of {kwargs['quantity']}."""

                step.to[0] = self.results[dest_name]
                self.used.add(dest_name)
                results = Container.create_solution(solute, solvent, dest_name, **kwargs)
                if isinstance(solvent, Container):
                    self.used.add(solvent.name)
                    self.results[solvent.name], self.results[dest_name] = results
                else:
                    self.results[dest_name] = results
                step.substances_used = self.results[dest_name].get_substances()
                step.to.append(self.results[dest_name])
            elif operator == 'solution_from':
                source = step.frm[0]
                source_name = source.name
                dest = step.to[0]
                dest_name = dest.name
                solute, concentration, solvent, quantity = step.operands
                step.frm[0] = self.results[source_name]
                step.to[0] = self.results[dest_name]
                step.instructions = f"""Create {quantity} of a {concentration} solution of '{solute.name
                }' in '{solvent.name}' from '{source_name}'."""
                self.used.add(source_name)
                self.used.add(dest_name)
                source = self.results[source_name]
                self.results[source_name], self.results[dest_name] = \
                    Container.create_solution_from(source, solute, concentration, solvent, quantity, dest.name)
                step.substances_used = self.results[dest_name].get_substances()
                step.frm.append(self.results[source_name])
                step.to.append(self.results[dest_name])
            elif operator == 'remove':
                dest = step.to[0]
                step.frm.append(None)
                what, = step.operands
                dest_name = dest.plate.name if isinstance(dest, PlateSlicer) else dest.name
                step.to[0] = self.results[dest_name]
                self.used.add(dest_name)

                if isinstance(dest, PlateSlicer):
                    dest = deepcopy(dest)
                    dest.plate = self.results[dest_name]
                else:
                    dest = self.results[dest_name]

                if isinstance(what, Substance):
                    step.instructions = f"Remove {what.name} from '{dest_name}'."
                else:
                    step.instructions = f"Remove all {Substance.classes[what]} from '{dest_name}'."
                self.results[dest_name] = dest.remove(what)
                step.to.append(self.results[dest_name])
                # substances_used is everything that is in step.to[0] but not in step.to[1]
                step.substances_used = set.difference(step.to[0].get_substances(), step.to[1].get_substances())
                if isinstance(dest, Container):
                    step.trash = {substance: step.to[0].contents[substance] for substance in step.substances_used}
                else:  # Plate
                    for well in step.to[0].wells.flatten():
                        for substance in step.substances_used:
                            step.trash[substance] = step.trash.get(substance, 0.) + well.contents.get(substance, 0.)
            elif operator == 'dilute':
                dest = step.to[0]
                dest_name = dest.name
                solute, concentration, solvent, new_name, quantity = step.operands
                step.frm.append(None)
                step.to[0] = self.results[dest_name]
                self.used.add(dest_name)
                self.results[dest_name] = self.results[dest_name].dilute(solute, concentration,
                                                                         solvent, quantity, new_name)
                amount_added = self.results[dest_name].contents[solvent] - step.to[0].contents.get(solvent, 0)
                amount_added = Unit.convert_from(solvent, amount_added, config.moles_storage_unit, 'L')
                amount_added, unit = Unit.get_human_readable_unit(amount_added, 'L')
                precision = config.precisions[unit] if unit in config.precisions else config.precisions['default']
                step.instructions = (f"Dilute '{solute.name}' in '{dest_name}' to {concentration}" +
                                     f" by adding {round(amount_added, precision)} {unit} of '{solvent.name}'.")
                step.substances_used.add(solvent)
                step.to.append(self.results[dest_name])
            elif operator == 'fill_to':
                dest = step.to[0]
                dest_name = dest.plate.name if isinstance(dest, PlateSlicer) else dest.name
                solvent, quantity = step.operands
                step.frm.append(None)
                step.to[0] = self.results[dest_name]
                self.used.add(dest_name)
                self.results[dest_name] = step.to[0].fill_to(solvent, quantity)
                step.to.append(self.results[dest_name])
                if isinstance(dest, Container):
                    amount_added = self.results[dest_name].contents[solvent] - step.to[0].contents.get(solvent, 0)
                    amount_added = Unit.convert_from(solvent, amount_added, config.moles_storage_unit, 'L')
                    amount_added, unit = Unit.get_human_readable_unit(amount_added, 'L')
                    precision = config.precisions[unit] if unit in config.precisions else config.precisions['default']
                    step.instructions = (f"Fill '{dest.name}' with '{solvent.name}' up to {quantity}"
                                         f" by adding {round(amount_added, precision)} {unit}.")
                else:  # PlateSlicer
                    def collapse(wells, plate):
                        result = []
                        row_run = col_run = None
                        start_well = end_well = wells[0]
                        for well in wells[1:]:
                            if row_run is not None:
                                if well[0] == row_run and well[1] == end_well[1] + 1:
                                    end_well = well
                                else:
                                    row_run = None
                                    result.append(
                                        f"{plate.row_names[start_well[0]]}{plate.column_names[start_well[1]]}:"
                                        f"{plate.row_names[end_well[0]]}{plate.column_names[end_well[1]]}")
                                    start_well = end_well = well
                            elif col_run is not None:
                                if well[1] == col_run and well[0] == end_well[0] + 1:
                                    end_well = well
                                else:
                                    col_run = None
                                    result.append(
                                        f"{plate.row_names[start_well[0]]}{plate.column_names[start_well[1]]}:"
                                        f"{plate.row_names[end_well[0]]}{plate.column_names[end_well[1]]}")
                                    start_well = end_well = well
                            elif well[0] == end_well[0] and well[1] == end_well[1] + 1:
                                end_well = well
                                row_run = well[0]
                            elif well[1] == end_well[1] and well[0] == end_well[0] + 1:
                                end_well = well
                                col_run = well[1]
                            else:
                                result.append(f"{plate.row_names[start_well[0]]}{plate.column_names[start_well[1]]}")
                                start_well = end_well = well
                        if row_run is not None or col_run is not None:
                            result.append(f"{plate.row_names[start_well[0]]}{plate.column_names[start_well[1]]}:"
                                          f"{plate.row_names[end_well[0]]}{plate.column_names[end_well[1]]}")
                        if start_well == end_well:
                            result.append(f"{plate.row_names[start_well[0]]}{plate.column_names[start_well[1]]}")
                        return result

                    amounts = dict()
                    plate = step.to[0]
                    for row in range(plate.n_rows):
                        for col in range(plate.n_columns):
                            amount_added = self.results[dest_name].wells[row, col].contents[solvent] - \
                                           plate.wells[row, col].contents.get(solvent, 0)
                            amount_added = Unit.convert_from(solvent, amount_added, config.moles_storage_unit, 'uL')
                            amounts[(row, col)] = round(amount_added, config.internal_precision)
                    max_amount = max(amounts.values())
                    _, unit = Unit.get_human_readable_unit(max_amount / 1e6, 'L')
                    multiplier = 1e-6 / Unit.convert_prefix_to_multiplier(unit[:-1])
                    precision = config.precisions[unit] if unit in config.precisions else config.precisions['default']
                    amounts_transpose = dict()
                    for address, amount in amounts.items():
                        amount = round(amount * multiplier, precision)
                        if amount == 0.:
                            continue
                        if amount not in amounts_transpose:
                            amounts_transpose[amount] = []
                        amounts_transpose[amount].append(address)
                    step.instructions = f"Fill '{dest.name}' with '{solvent.name}' up to {quantity} by adding: "
                    amount_strings = []
                    for amount, addresses in amounts_transpose.items():
                        addresses = collapse(addresses, plate)
                        amount_strings.append(f"{amount} {unit} to [{', '.join(addresses)}]")
                    step.instructions += ', '.join(amount_strings) + "."

                if isinstance(dest, PlateSlicer):
                    dest = deepcopy(dest)
                    dest.plate = self.results[dest_name]
                else:
                    dest = self.results[dest_name]

                self.results[dest_name] = dest.fill_to(solvent, quantity)
                step.substances_used.add(solvent)
                step.to.append(self.results[dest_name])

        if len(self.used) != len(self.results):
            raise ValueError("Something declared as used wasn't used.")
        self.locked = True
        # All the PlateSlicers should have been resolved into Plates by now
        assert all(isinstance(elem, (Container, Plate)) for elem in self.results.values())
        return self.results

    def get_substance_used(self, substance: Substance, timeframe: str = 'all', unit: str = None,
                           destinations: Iterable[Container | Plate] | str = "plates"):
        """
        Returns the amount of substance used in the recipe.

        Args:
            substance: Substance to check.
            timeframe: 'before' or 'during'. Before refers to the initial state of the containers aka recipe "prep", and
            during refers to
            unit: Unit to return amount in.
            destinations: Containers or plates to check. Defaults to "plates".

        Returns: Amount of substance used in the recipe.

        """
        if unit is None:
            unit = config.moles_display_unit

        from_unit = config.moles_storage_unit

        dest_names = set()
        if destinations == "plates":
            dest_names = set(elem.name for elem in self.results.values() if isinstance(elem, Plate))
        elif isinstance(destinations, Iterable):
            for container in destinations:
                if container.name not in self.used:
                    raise ValueError(f"Destination {container.name} was not used in the recipe.")
                dest_names.add(container.name)
        else:
            raise ValueError("Invalid destinations.")

        delta = 0

        if timeframe not in self.stages.keys():
            raise ValueError("Invalid timeframe")

        stage_steps = self.steps[self.stages[timeframe]]
        for step in stage_steps:
            if substance not in step.substances_used:
                continue

            before_substances = 0
            after_substances = 0
            if step.to[0] is not None and step.to[0].name in dest_names:
                if isinstance(step.to[0], Plate):
                    before_substances += sum(well.contents.get(substance, 0) for well in step.to[0].wells.flatten())
                    after_substances += sum(well.contents.get(substance, 0) for well in step.to[1].wells.flatten())
                else:  # Container
                    before_substances += step.to[0].contents.get(substance, 0)
                    after_substances += step.to[1].contents.get(substance, 0)
            if step.frm[0] is not None and step.frm[0].name in dest_names:
                if isinstance(step.frm[0], Plate):
                    before_substances += sum(well.contents.get(substance, 0) for well in step.frm[0].wells.flatten())
                    after_substances += sum(well.contents.get(substance, 0) for well in step.frm[1].wells.flatten())
                else:  # Container
                    before_substances += step.frm[0].contents.get(substance, 0)
                    after_substances += step.frm[1].contents.get(substance, 0)
            after_substances += step.trash.get(substance, 0)
            delta += after_substances - before_substances

        if delta < 0:
            raise ValueError(
                f"Destination containers contain {-delta} {from_unit} less of substance {substance}" +
                " after stage {timeframe}. Did you specify the correct destinations?")
        precision = config.precisions[unit] if unit in config.precisions else config.precisions['default']
        return round(Unit.convert(substance, f'{delta} {from_unit}', unit), precision)

    def get_container_flows(self, container: Container | Plate, timeframe: str = 'all', unit: str | None = None) -> \
            dict[str, (int | str)]:
        """
        Returns the inflow and outflow of a container in the recipe.

        Args:
            container: Container to check.
            timeframe: 'all' or a stage defined in the recipe.
            unit: Unit to return amount in.
        """

        def helper(entry):
            substance, quantity = entry
            return Unit.convert_from(substance, quantity, config.moles_storage_unit, unit)

        def plate_helper(container):
            entry = container.contents.items()
            return sum(map(helper, entry))

        if unit is None:
            unit = config.volume_display_unit
        if not isinstance(unit, str):
            raise TypeError("Unit must be a str.")
        if not isinstance(container, Container) and not isinstance(container, Plate):
            raise TypeError("Container must be a Container or a Plate.")
        if not isinstance(timeframe, str):
            raise TypeError("Timeframe must be a str.")
        if timeframe not in self.stages.keys():
            raise ValueError("Invalid Timeframe")
        steps = self.steps[self.stages[timeframe]]
        flows = {"in": 0, "out": 0}
        if isinstance(container, Plate):
            flows = {"in": np.zeros(container.wells.shape), "out": np.zeros(container.wells.shape)}
        for step in steps:
            if container.name in step.objects_used:
                if isinstance(step.to[0], Container) and step.to[0].name == container.name:
                    if step.trash:
                        flows["out"] += sum(map(helper, step.trash.items()))
                    else:
                        flows["in"] += (sum(map(helper, step.to[1].contents.items())) -
                                        sum(map(helper, step.to[0].contents.items())))
                if isinstance(step.to[0], Plate) and step.to[0].name == container.name:
                    if step.trash:
                        flows["out"] += sum(map(helper, step.trash.items()))
                    else:
                        vfunc = np.vectorize(plate_helper)
                        flows["in"] += vfunc(step.to[1].wells) - vfunc(step.to[0].wells)
                if isinstance(step.frm[0], Container) and step.frm[0].name == container.name:
                    flows["out"] += (sum(map(helper, step.frm[0].contents.items())) -
                                     sum(map(helper, step.frm[1].contents.items())))
                if isinstance(step.frm[0], Plate) and step.frm[0].name == container.name:
                    vfunc = np.vectorize(plate_helper)
                    flows["out"] += vfunc(step.frm[0].wells) - vfunc(step.frm[1].wells)
        precision = config.precisions[unit] if unit in config.precisions else config.precisions['default']
        for key in flows:
            flows[key] = round(flows[key], precision)

        return flows

    def get_amount_remaining(self, container: Container | Plate, timeframe: str = 'all',
                             unit: str | None = None, mode: str = 'after') -> float:

        def conversion_helper(entry):
            substance, quantity = entry
            return Unit.convert_from(substance, quantity, config.moles_storage_unit, unit)

        def plate_helper(well):
            entry = well.contents.items()
            return sum(map(conversion_helper, entry))

        def container_helper(container):
            if isinstance(container, Container):
                entry = container.contents.items()
                return sum(map(conversion_helper, entry))
            elif isinstance(container, Plate):
                vfunc = np.vectorize(plate_helper)
                return vfunc(container.wells)

        if unit is None:
            unit = config.volume_display_unit
        if not isinstance(unit, str):
            raise TypeError("Unit must be a str.")
        if not isinstance(container, Container) and not isinstance(container, Plate):
            raise TypeError("Container must be a Container or a Plate.")
        if not isinstance(timeframe, str):
            raise TypeError("Timeframe must be a str.")
        if timeframe not in self.stages.keys():
            raise ValueError("Invalid Timeframe")

        steps = self.steps[self.stages[timeframe]]
        if mode == 'after':
            steps = reversed(steps)

        query_container = None
        for step in steps:
            if container.name in step.objects_used:
                if step.to[0].name == container.name:
                    if mode == 'after':
                        query_container = step.to[1]
                    else:
                        query_container = step.to[0]
                else:
                    if mode == 'after':
                        query_container = step.frm[1]
                    else:
                        query_container = step.frm[0]
                return container_helper(query_container)

    def visualize(self, what: Plate, mode: str, unit: str, timeframe: (int | str | RecipeStep) = 'all',
                  substance: (str | Substance) = 'all', cmap: str = None) \
            -> str | pandas.io.formats.style.Styler:
        """

        Provide visualization of what happened during the step.

        Args:
            what: Plate we are interested in.
            mode: 'delta', or 'final'
            timeframe: Number of the step or the name of the stage to visualize.
            unit: Unit we are interested in. ('mmol', 'uL', 'mg')
            substance: Substance we are interested in. ('all', water, ATP)
            cmap: Colormap to use. Defaults to default_colormap from config.

        Returns: A dataframe with the requested information.
        """
        if not isinstance(what, Plate):
            raise TypeError("What must be a Plate.")
        if mode not in ['delta', 'final']:
            raise ValueError("Invalid mode.")
        if not isinstance(timeframe, (int, str, RecipeStep)):
            raise TypeError("When must be an int or str.")
        if isinstance(timeframe, str) and timeframe not in self.stages:
            raise ValueError("Invalid stage.")
        if not isinstance(unit, str):
            raise TypeError("Unit must be a str.")
        if substance != 'all' and not isinstance(substance, Substance):
            raise TypeError("Substance must be a Substance or 'all'")
        if cmap is None:
            cmap = config.default_colormap
        if not isinstance(cmap, str):
            raise TypeError("Colormap must be a str.")

        def helper(elem):
            """ Returns amount of substance in elem. """
            if substance == 'all':
                amount = 0
                for subst, quantity in elem.contents.items():
                    amount += Unit.convert_from(subst, quantity, config.moles_storage_unit, unit)
                return amount
            else:
                return Unit.convert_from(substance, elem.contents.get(substance, 0), config.moles_storage_unit, unit)

        if isinstance(timeframe, RecipeStep):
            start_index = self.steps.index(timeframe)
            end_index = start_index + 1
        elif isinstance(timeframe, str):
            start_index = self.stages[timeframe].start
            end_index = self.stages[timeframe].stop
            if start_index is None:
                start_index = 0
            if end_index is None:
                end_index = len(self.steps)
        else:
            if timeframe >= len(self.steps):
                raise ValueError("Invalid step number.")
            if timeframe < 0:
                timeframe = max(0, len(self.steps) + timeframe)
            start_index = timeframe
            end_index = timeframe + 1

        start = None
        end = None
        for i in range(start_index, end_index):
            step = self.steps[i]
            if what.name in step.objects_used:
                start = i
                break
        for i in range(end_index - 1, start_index - 1, -1):
            step = self.steps[i]
            if what.name in step.objects_used:
                end = i
                break
        if start is None or end is None:
            return "This plate was not used in the specified timeframe."

        if mode == 'delta':
            before_data = None
            if what.name == self.steps[start].frm[0].name:
                before_data = self.steps[start].frm[0][:].get_dataframe()
            elif what.name == self.steps[start].to[0].name:
                before_data = self.steps[start].to[0][:].get_dataframe()
            before_data = before_data.applymap(numpy.vectorize(helper, cache=True, otypes='d'))
            after_data = None
            if what.name == self.steps[end].frm[1].name:
                after_data = self.steps[end].frm[1][:].get_dataframe()
            elif what.name == self.steps[end].to[1].name:
                after_data = self.steps[end].to[1][:].get_dataframe()
            after_data = after_data.applymap(numpy.vectorize(helper, cache=True, otypes='d'))
            df = after_data - before_data
        else:
            data = None
            if what.name == self.steps[end].frm[1].name:
                data = self.steps[end].frm[1][:].get_dataframe()
            elif what.name == self.steps[end].to[1].name:
                data = self.steps[end].to[1][:].get_dataframe()
            df = data.applymap(numpy.vectorize(helper, cache=True, otypes='d'))

        precision = config.precisions[unit] if unit in config.precisions else config.precisions['default']
        df = df.round(precision)
        vmin, vmax = df.min().min(), df.max().max()
        styler = df.style.format(precision=precision).background_gradient(cmap, vmin=vmin, vmax=vmax)
        return styler


class PlateSlicer(Slicer):
    """
    Represents a slice of a Plate.
    """

    def __init__(self, plate, item):
        self.plate = plate
        super().__init__(plate.wells, plate.row_names, plate.column_names, item)

    def _get_slice_string(self, item):
        assert isinstance(item, tuple)
        left, right = item
        if left.start is None and left.stop is None and right.start is None and right.stop is None:
            return ':'
        if left.start is None:
            left = slice(0, left.stop)
        if left.stop is None:
            left = slice(left.start, len(self.plate.row_names))
        if right.start is None:
            right = slice(0, right.stop)
        if right.stop is None:
            right = slice(right.start, len(self.plate.column_names))
        if left.stop == left.start + 1 and right.stop == right.start + 1:
            return f"'{self.plate.row_names[left.start]}:{self.plate.column_names[right.start]}'"
        else:
            if left.start == 0 and left.stop == len(self.plate.row_names):
                left = ':'
            else:
                left = f"'{self.plate.row_names[left.start]}':'{self.plate.row_names[left.stop - 1]}'"
            if right.start == 0 and right.stop == len(self.plate.column_names):
                right = ':'
            else:
                right = f"'{self.plate.column_names[right.start]}':'{self.plate.column_names[right.stop - 1]}'"
            if right == ':':
                return left
            else:
                return f"{left}, {right}"

    def __repr__(self):
        if isinstance(self.slices, list):
            result = f"[{', '.join([self._get_slice_string(item) for item in self.slices])}]"
        else:
            result = self._get_slice_string(self.slices)
        return f"{self.plate.name}[{result}]"

    @property
    def name(self):
        return self.__repr__()

    @property
    def array(self):
        """ @private """
        return self.plate.wells

    @array.setter
    def array(self, array: numpy.ndarray):
        self.plate.wells = array

    def get_dataframe(self):
        return pandas.DataFrame(self.plate.wells, columns=self.plate.column_names,
                                index=self.plate.row_names)

    @staticmethod
    def _transfer(frm: Container | PlateSlicer, to: PlateSlicer, quantity):
        if isinstance(frm, Container):
            to = copy(to)
            to.plate = deepcopy(to.plate)

            def helper_func(elem):
                """ @private """
                frm_array[0], elem = Container.transfer(frm_array[0], elem, quantity)
                return elem

            frm_array = [frm]
            to.apply(helper_func)
            return frm_array[0], to.plate
        if not isinstance(frm, (Plate, PlateSlicer)):
            raise TypeError("Invalid source type.")

        to = copy(to)
        frm = copy(frm)

        if to.plate != frm.plate:
            different = True
            to.plate = deepcopy(to.plate)
            frm.plate = deepcopy(frm.plate)
        else:
            different = False
            to.plate = frm.plate = deepcopy(to.plate)

        if frm.size == 1:
            # Source from the single element in frm
            if frm.shape != (1, 1):
                raise RuntimeError("Shape of source should have been (1, 1)")

            def helper_func(elem):
                """ @private """
                assert isinstance(frm_array, numpy.ndarray)
                frm_array[0, 0], elem = Container.transfer(frm_array[0, 0], elem, quantity)
                if different:
                    instructions = elem.instructions.splitlines()
                    instructions[-1] = instructions[-1].replace(frm_array[0, 0].name,
                                                                frm.plate.name + " " + frm_array[0, 0].name, 1)
                    elem.instructions = "\n".join(instructions)

                return elem

            frm_array = frm.get()
            to.apply(helper_func)

        elif to.size == 1:
            #  Replace the single element in self
            if to.shape != (1, 1):
                raise RuntimeError("Shape of source should have been (1, 1)")

            def helper_func(elem):
                """ @private """
                elem, to_array[0][0] = to_array[0][0].transfer(elem, quantity)
                instructions = to_array[0][0].instructions.splitlines()
                instructions[-1] = instructions[-1].replace(elem.name, frm.plate.name + " " + elem.name, 1)
                elem.instructions = "\n".join(instructions)
                return elem

            to_array = to.get()
            frm.apply(helper_func)

        elif frm.size == to.size and frm.shape == to.shape:
            def helper(elem1, elem2):
                """ @private """
                elem1, elem2 = Container.transfer(elem1, elem2, quantity)
                if different:
                    instructions = elem2.instructions.splitlines()
                    instructions[-1] = instructions[-1].replace(elem1.name, frm.plate.name + " " + elem1.name, 1)
                    elem2.instructions = "\n".join(instructions)
                return elem1, elem2

            func = numpy.frompyfunc(helper, 2, 2)
            frm_result, to_result = func(frm.get(), to.get())
            frm.set(frm_result)
            to.set(to_result)
        else:
            raise ValueError("Source and destination slices must be the same size and shape.")

        return frm.plate, to.plate

    def highlight_wells(self, styler: pandas.io.formats.style.Styler) -> pandas.io.formats.style.Styler:
        highlight_wells = []
        if isinstance(self.slices, list):
            for slice_ in self.slices:
                row = slice_[0].start or 0
                col = slice_[1].start or 0
                highlight_wells.append((row, self.plate.column_names[col]))
        else:
            row_start = self.slices[0].start or 0
            row_stop = self.slices[0].stop or len(self.plate.row_names)
            row_step = self.slices[0].step or 1
            col_start = self.slices[1].start or 0
            col_stop = self.slices[1].stop or len(self.plate.column_names)
            col_step = self.slices[1].step or 1

            for row in range(row_start, row_stop, row_step):
                for col in range(col_start, col_stop, col_step):
                    highlight_wells.append((row, self.plate.column_names[col]))

        def highlight_func(elem):
            return ['background-color: yellow' if (i, elem.name) in highlight_wells else '' for i, _ in enumerate(elem)]

        styler.apply(highlight_func)
        return styler

    def dataframe(self, unit: str = None, substance: (str | Substance | Iterable[Substance]) = 'all',
                  cmap: str = None, highlight: bool = False):
        """

        Arguments:
            unit: unit to return quantities in.
            substance: Substance or Substances to display quantity of.
            cmap: Colormap to shade dataframe with.
            highlight: Highlight wells in slice(s).

        Returns: Shaded dataframe of quantities in each well.

        """
        if unit is None:
            unit = config.volume_display_unit

        if not isinstance(unit, str):
            raise TypeError("Unit must be a str.")
        if (substance != 'all' and not isinstance(substance, Substance) and
                not (isinstance(substance, Iterable) and all(isinstance(x, Substance) for x in substance))):
            raise TypeError("Substance must be a Substance or 'all'")
        if cmap is None:
            cmap = config.default_colormap
        if not isinstance(cmap, str):
            raise TypeError("Colormap must be a str.")

        if ('/' in unit or unit[-1] == 'm' or unit[-1] == 'M') and substance == 'all':
            raise ValueError("Cannot display concentrations with respect to 'all' substances.")

        def helper(elem):
            if '/' in unit or unit[-1] == 'm' or unit[-1] == 'M':
                """ Returns concentration of substance in elem. """
                return elem.get_concentration(substance, unit)
            # else
            """ Returns amount of substance in elem. """
            if substance == 'all':
                amount = 0
                for subst, quantity in elem.contents.items():
                    amount += Unit.convert_from(subst, quantity, config.moles_storage_unit, unit)
                return amount
            elif isinstance(substance, Iterable):
                amount = 0
                for subst in substance:
                    amount += Unit.convert_from(subst, elem.contents.get(subst, 0), config.moles_storage_unit, unit)
                return amount
            else:
                return Unit.convert_from(substance, elem.contents.get(substance, 0), config.moles_storage_unit, unit)

        precision = config.precisions[unit] if unit in config.precisions else config.precisions['default']
        df = self.get_dataframe().apply(numpy.vectorize(helper, cache=True, otypes='d'))
        styler = df.style.format(precision=precision)
        if highlight:
            styler = self.highlight_wells(styler)
        else:
            if unit[-1] == 'L':
                vmax = Unit.convert_from_storage(self.plate.max_volume_per_well, unit)
            else:
                vmax = df.max().max()
            styler = styler.background_gradient(cmap, vmin=0, vmax=vmax)
        return styler

    def get_volumes(self, substance: (Substance | Iterable[Substance]) = None, unit: str = None) -> numpy.ndarray:
        """

        Arguments:
            unit:  unit to return volumes in.
            substance: (optional) Substance to display volumes of.

        Returns:
            numpy.ndarray of volumes for each well in uL

        """
        if unit is None:
            unit = config.volume_display_unit

        precision = config.precisions[unit] if unit in config.precisions else config.precisions['default']

        if substance is None:
            return numpy.vectorize(lambda elem: elem.get_volume(unit),
                                   cache=True, otypes='d')(self.get()).round(precision)

        if isinstance(substance, Substance):
            substance = [substance]

        if not (substance is None or
                (isinstance(substance, Iterable) and all(isinstance(x, Substance) for x in substance))):
            raise TypeError("Substance must be a Substance or an Iterable of Substances.")
        if not isinstance(unit, str):
            raise TypeError("Unit must be a str.")

        def helper(elem):
            amount = 0
            """ Returns volume of elem. """
            if substance is None:
                for subs, quantity in elem.contents.items():
                    amount += Unit.convert_from(subs, quantity, config.moles_storage_unit, unit)
            else:
                for subs in substance:
                    amount += Unit.convert_from(subs, elem.contents.get(subs, 0), config.moles_storage_unit, unit)
            return amount

        return numpy.vectorize(helper, cache=True, otypes='d')(self.get()).round(precision)

    def get_substances(self) -> set[Substance]:
        """

        Returns: A set of substances present in the plate.

        """
        substances_arr = numpy.vectorize(lambda elem: set(elem.contents.keys()), cache=True)(self.get())
        return set.union(*substances_arr.flatten())

    def get_moles(self, substance: (Substance | Iterable[Substance]), unit: str = 'mol') -> numpy.ndarray:
        """
        Arguments:
            unit: unit to return moles in. ('mol', 'mmol', 'umol', etc.)
            substance: Substance to display moles of.

        Returns: moles of substance in each well.
        """

        if isinstance(substance, Substance):
            substance = [substance]
        if unit is None:
            unit = config.moles_display_unit

        if not isinstance(substance, Iterable) or not all(isinstance(x, Substance) for x in substance):
            raise TypeError("Substance must be a Substance or an Iterable of Substances.")
        if not isinstance(unit, str):
            raise TypeError("Unit must be a str.")

        precision = config.precisions[unit] if unit in config.precisions else config.precisions['default']

        def helper(elem):
            amount = 0
            for subs in substance:
                amount += Unit.convert_from(subs, elem.contents.get(subs, 0), config.moles_storage_unit, unit)
            return amount

        return numpy.vectorize(helper, cache=True, otypes='d')(self.get()).round(precision)

    def remove(self, what: (Substance | int) = Substance.LIQUID):
        """
        Removes substances from slice

        Arguments:
            what: What to remove. Can be a type of substance or a specific substance. Defaults to LIQUID.

        Returns: New Plate with requested substances removed.

        """
        self.plate = deepcopy(self.plate)
        self.apply(lambda elem: elem.remove(what))
        return self.plate

    def fill_to(self, solvent: Substance, quantity: str):
        """
        Fills all wells in slice with `solvent` up to `quantity`.

        Args:
            solvent: Substance to use to fill.
            quantity: Desired final quantity in each well.

        Returns: New Plate with desired final `quantity` in each well.

        """
        self.plate = deepcopy(self.plate)
        self.apply(lambda elem: elem.fill_to(solvent, quantity))

        return self.plate<|MERGE_RESOLUTION|>--- conflicted
+++ resolved
@@ -1255,18 +1255,10 @@
         if solute not in self.contents:
             raise ValueError(f"Container does not contain {solute.name}.")
 
-<<<<<<< HEAD
         if quantity is not None:
             return self._dilute_to_quantity(self, solute, concentration, solvent, quantity, name)
 
-        new_ratio, numerator, denominator = Unit.calculate_concentration_ratio(solute, concentration, solvent)
-
-        if numerator == 'U':
-            if not solute.is_enzyme():
-                raise TypeError("Solute must be an enzyme.")
-=======
         new_ratio = Unit.calculate_concentration_ratio(solute, concentration, solvent)[0]
->>>>>>> ba8e4686
 
         current_ratio = self.contents[solute] / sum(self.contents.values())
 
@@ -1283,10 +1275,9 @@
         if isinstance(solvent, Container):
             # Calculate mol_weight and density of solvent
             # get total mass of solvent
-            total_mass = sum(Unit.convert_from(substance, amount, 'U' if substance.is_enzyme() else 'mol', 'g')
+            total_mass = sum(Unit.convert_from(substance, amount, 'mol', 'g')
                              for substance, amount in solvent.contents.items())
-            total_moles = Unit.convert_from_storage(sum(amount for substance, amount in solvent.contents.items()),
-                                                    'mol')
+            total_moles = Unit.convert_from_storage(sum(solvent.contents.values()), 'mol')
             total_volume = solvent.get_volume('mL')
             if total_moles == 0 or total_volume == 0:
                 raise ValueError("Solvent must contain a non-zero amount of substance.")
@@ -1696,20 +1687,10 @@
                     before = pandas.DataFrame([before.get_volume(unit)], columns=[before.name])
                     after = pandas.DataFrame([after.get_volume(unit)], columns=[after.name])
                 else:
-<<<<<<< HEAD
-                    from_unit = 'U' if isinstance(substance, Substance) and substance.is_enzyme() else 'mol'
-                    before = pandas.DataFrame(
-                        [Unit.convert_from(substance, before.contents.get(substance, 0), from_unit, unit)],
-                        columns=[before.name])
-                    after = pandas.DataFrame(
-                        [Unit.convert_from(substance, after.contents.get(substance, 0), from_unit, unit)],
-                        columns=[after.name])
-=======
                     before = pandas.DataFrame([Unit.convert_from(substance, before.contents.get(substance, 0), 'mol', unit)],
                                               columns=[before.name])
                     after = pandas.DataFrame([Unit.convert_from(substance, after.contents.get(substance, 0), 'mol', unit)],
                                              columns=[after.name])
->>>>>>> ba8e4686
         else:
             before = before.dataframe(substance=substance, unit=unit).data
             after = after.dataframe(substance=substance, unit=unit).data
@@ -1933,58 +1914,6 @@
 
         return new_container
 
-<<<<<<< HEAD
-=======
-    def create_solution_from(self, source: Container, solute: Substance, concentration: str, solvent: Substance,
-                             quantity: str, name=None) -> Container:
-        """
-        Adds a step to create a diluted solution from an existing solution.
-
-
-        Arguments:
-            source: Solution to dilute.
-            solute: What to dissolve.
-            concentration: Desired concentration. ('1 M', '0.1 umol/10 uL', etc.)
-            solvent: What to dissolve with.
-            quantity: Desired total quantity. ('3 mL', '10 g')
-            name: Optional name for new container.
-
-        Returns:
-            A new Container so that it may be used in later recipe steps.
-        """
-
-        if not isinstance(source, Container):
-            raise TypeError("Source must be a Container.")
-        if not isinstance(solute, Substance):
-            raise TypeError("Solute must be a Substance.")
-        if not isinstance(concentration, str):
-            raise TypeError("Concentration must be a str.")
-        if not isinstance(solvent, Substance):
-            raise TypeError("Solvent must be a Substance.")
-        if not isinstance(quantity, str):
-            raise TypeError("Quantity must be a str.")
-        if name and not isinstance(name, str):
-            raise TypeError("Name must be a str.")
-
-        quantity_value, quantity_unit = Unit.parse_quantity(quantity)
-        if quantity_value <= 0:
-            raise ValueError("Quantity must be positive.")
-
-        if not name:
-            name = f"solution of {solute.name} in {solvent.name}"
-
-        new_ratio = Unit.calculate_concentration_ratio(solute, concentration, solvent)[0]
-        if new_ratio <= 0:
-            raise ValueError("Solution is impossible to create.")
-
-        new_container = Container(name, max_volume=f"{source.max_volume} {config.volume_storage_unit}")
-        self.uses(new_container)
-        self.steps.append(RecipeStep(self, 'solution_from', source, new_container,
-                                     solute, concentration, solvent, quantity))
-
-        return new_container
-
->>>>>>> ba8e4686
     def remove(self, destination: Container | Plate | PlateSlicer, what=Substance.LIQUID) -> None:
         """
         Adds a step to removes substances from destination.
@@ -2032,7 +1961,6 @@
             raise TypeError("Destination must be a container.")
         if destination.name not in self.results:
             raise ValueError(f"Destination {destination.name} has not been previously declared for use.")
-<<<<<<< HEAD
 
         if quantity is not None:
             quantity_value, quantity_unit = Unit.parse_quantity(quantity)
@@ -2041,16 +1969,6 @@
 
         self.steps.append(RecipeStep(self, 'dilute', None,
                                      destination, solute, concentration, solvent, quantity, new_name))
-=======
-        # if solute not in destination.contents:
-        #     raise ValueError(f"Container does not contain {solute.name}.")
-
-        ratio = Unit.calculate_concentration_ratio(solute, concentration, solvent)[0]
-        if ratio <= 0:
-            raise ValueError("Concentration is impossible to create.")
-
-        self.steps.append(RecipeStep(self, 'dilute', None, destination, solute, concentration, solvent, new_name))
->>>>>>> ba8e4686
 
     def fill_to(self, destination: Container | Plate | PlateSlicer, solvent: Substance, quantity: str) -> None:
         """
