# Allow typing reference while still building classes
from __future__ import annotations

from typing import Iterable, Tuple, Dict, TYPE_CHECKING

from functools import cache
from copy import deepcopy, copy

import math
import numpy as np
import pandas
from tabulate import tabulate

from pyplate.config import config
from pyplate.substance import Substance
from pyplate.unit import Unit

# Allows for proper type checking of Plate and PlateSlicer parameters without
# creating circular references during module loading
if TYPE_CHECKING:
    from pyplate.plate import Plate, PlateSlicer # pragma: no cover
else:
    Plate = PlateSlicer = None

class Container:
    """
    Stores specified quantities of Substances in a vessel with a given maximum volume. Immutable.

    Attributes:
        name: Name of the Container.
        contents: A dictionary of Substances to floats denoting how much of each Substance is the Container.
        volume: Current volume held in the Container in storage format.
        max_volume: Maximum volume Container can hold in storage format.
    """

    def __init__(self, name: str, max_volume: str = 'inf L',
                 initial_contents: Iterable[Tuple[Substance, str]] = None):
        """
        Create a Container.

        Arguments:
            name: Name of container
            max_volume: Maximum volume that can be stored in the container in mL
            initial_contents: (optional) Iterable of tuples of the form (Substance, quantity)
        """

        # Ensure name argument satisfies type and value pre-conditions
        if not isinstance(name, str):
            raise TypeError("Name must be a str.")
        if len(name) == 0:
            raise ValueError("Name must not be empty.")
        if len(name.strip()) == 0:
            raise ValueError("Name must contain non-whitespace characters.")
        
        # Ensure max volume satisfies type requirement
        if not isinstance(max_volume, str):
            raise TypeError("Maximum volume must be a str.")
        
        # Attempt to parse max_volume argument into a quantity 
        # (raises ValueError on failure)
        max_volume, max_volume_unit = Unit.parse_quantity(max_volume)
        
        # Ensure the quantity represents a valid volume for a container
        if max_volume_unit != 'L':
            raise ValueError("Maximum volume must have volume units (e.g. L, mL, uL, etc.).")
        if not max_volume > 0:
            raise ValueError("Maximum volume must be positive.")
        
        # Set container attributes based on arguments
        self.name = name
        self.contents: Dict[Substance, float] = {}
        self.volume = 0.0
        self.max_volume = Unit.convert_to_storage(max_volume, 'L')
        self.experimental_conditions = {}

        # Set starting state of container based on the initial contents
        if initial_contents:
            # If the initial contents are not iterable, raise a type error
            if not isinstance(initial_contents, Iterable):
                raise TypeError("Initial contents must be iterable.")
            for entry in initial_contents:
                if not isinstance(entry, Iterable) or not len(entry) == 2:
                    raise TypeError("Element in initial_contents must be a (Substance, str) tuple.")
                substance, quantity = entry
                if not isinstance(substance, Substance) or not isinstance(quantity, str):
                    raise TypeError("Element in initial_contents must be a (Substance, str) tuple.")
                self._self_add(substance, quantity)
            contents = []
            for substance, quantity in self.contents.items():
                quantity, unit = Unit.convert_from_storage_to_standard_format(substance, quantity)
                precision = config.precisions[unit] if unit in config.precisions else config.precisions['default']
                contents.append(f"{round(quantity, precision)} {unit} of {substance.name}")
            self.instructions = f"Add {', '.join(contents)}"
            if self.max_volume != float('inf'):
                unit = "L"
                max_volume = Unit.convert_from_storage(self.max_volume, unit) # TODO: Add back in a "standard format"
                precision = config.precisions[unit] if unit in config.precisions else config.precisions['default']
                self.instructions += f" to a {round(max_volume, precision)} {unit} container."
            else:
                self.instructions += " to a container."
        else:
            if self.max_volume != float('inf'):
                unit = "L"
                max_volume = Unit.convert_from_storage(self.max_volume, unit) # TODO: Add back in a "standard format"
                precision = config.precisions[unit] if unit in config.precisions else config.precisions['default']
                self.instructions = f"Create a {round(max_volume, precision)} {unit} container."
            else:
                self.instructions = "Create a container."

    def __eq__(self, other):
        if not isinstance(other, Container):
            return False
        return self.name == other.name and self.contents == other.contents and \
            self.volume == other.volume and self.max_volume == other.max_volume

    def __hash__(self):
        return hash((self.name, self.volume, self.max_volume, *tuple(map(tuple, self.contents.items()))))

    def _self_add(self, source: Substance, quantity: str) -> None:
        """

        Adds `Substance` to current `Container`, mutating it.
        Only to be used in the constructor and immediately after copy.

        Arguments:
            source: Substance to add.
            quantity: How much to add. ('10 mol')

        """
        # Check argument types
        if not isinstance(source, Substance):
            raise TypeError("Source must be a Substance.")
        if not isinstance(quantity, str):
            raise TypeError("Quantity must be a str.")

        # Parse the quantity and get the volume/amount to be added. Round to the 
        # internal precision to avoid float-precision bugs
        volume_to_add = Unit.convert(source, quantity, config.volume_storage_unit)
        volume_to_add = round(volume_to_add, config.internal_precision)

        amount_to_add = Unit.convert(source, quantity, config.moles_storage_unit)
        amount_to_add = round(amount_to_add, config.internal_precision)

        # Ensure the quantity to add is finite.
        if not math.isfinite(volume_to_add):
            raise ValueError("Cannot add a non-finite amount of a substance." + \
                            f" Quantity: {quantity}")

        # Ensure that the quantity to be transferred is either positive or zero.
        if volume_to_add < 0:
            raise ValueError("Cannot add a negative amount of a substance." + \
                             f" Quantity: {quantity}")

        # Ensure the volume to add does not exceed the maximum volume .
        if self.volume + volume_to_add > self.max_volume:
            raise ValueError("Exceeded maximum volume")
        
        # If the volume rounds to 0, return without adding anything to the 
        # container's contents.
        if round(volume_to_add, config.internal_precision) == 0:
            return

        # Set the volume to the sum of the previous volume and the new volume
        # to be added
        self.volume = round(self.volume + volume_to_add, config.internal_precision)
        
        # Adjust the container's contents to reflect the resulting amount of the
        # newly added substance
        self.contents[source] = round(self.contents.get(source, 0) + amount_to_add, 
                                      config.internal_precision)

    def _transfer(self, source_container: Container, quantity: str) -> Tuple[Container, Container]:
        """
        Move quantity ('10 mL', '5 mg') from container to self.

        Arguments:
            source_container: `Container` to transfer from.
            quantity: How much to transfer.

        Returns: New source and destination container.
        """
        # Check argument types to ensure they are correct.
        if not isinstance(source_container, Container):
            raise TypeError("Invalid source type.")
        if not isinstance(quantity, str):
            raise TypeError("Quantity must be str.")

        # Parse quantity into value-unit pair.
        quantity_to_transfer, unit = Unit.parse_quantity(quantity)

        # Ensure the quantity to add is finite.
        if not math.isfinite(quantity_to_transfer):
            raise ValueError("Cannot transfer a non-finite amount of a substance." + \
                            f" Quantity: {quantity}")

        # Ensure that the quantity to be transferred is either positive or zero.
        if quantity_to_transfer < 0:
            raise ValueError("Cannot transfer a negative amount of a substance." + \
                             f" Quantity: {quantity}")

        # Define an error raising hlper function for cases where the transfer
        # quantity exceeds the total quantity of the container's contents.
        def transfer_exceeds_contents_error_helper(container_quantity : float,
                                                   quantity_to_transfer : float,
                                                   unit : str):
            precision = config.precisions['default']
            raise ValueError( 
                    f"Not enough mixture left in source container" +
                    f"'{source_container.name}'. Only " +
                    f"{container_quantity, precision} {unit} available, but " + 
                    f"{quantity_to_transfer, precision} {unit} needed."
                    )

        # Compute the fraction of the container's total contents that will be
        # transferred (different logic for volume vs. mass vs. moles).
        #
        # NOTE: These three branches are very similar, there may be a way to 
        # refactor this into a simpler structure.
        if unit == 'L':
            # Convert the volume to transfer into storage volume units
            volume_to_transfer = Unit.convert_to_storage(quantity_to_transfer, 'L')

            # Ensure the 'volume to transfer' does not exceed the total volume 
            # of the container's current contents (round to avoid float 
            # arithmetic errors).
            volume_delta = volume_to_transfer - source_container.volume
            if round(volume_delta, config.internal_precision) > 0:
                # Get readable representation of container volume.
                container_volume, unit = Unit.get_human_readable_unit(source_container.volume, 
                                                                    config.volume_storage_unit)
                # Convert 'volume to transfer' to equivalent unit.
                volume_to_transfer = Unit.convert_from_storage(volume_to_transfer, unit)

                # Round to reading-friendly precision
                volume_to_transfer = round(volume_to_transfer, config.precisions['default'])

                # Raise error which describes the reason for the failure to transfer
                transfer_exceeds_contents_error_helper(container_volume,
                                                       volume_to_transfer, 
                                                       unit)
            
            # Compute the fraction of the container's contents that need to be
            # transferred based on the volume to transfer and the total volume
            # of the container's contents.
            ratio = min(volume_to_transfer / source_container.volume, 1)

        elif unit == 'g':
            # Round the transfer quantity to avoid float arithmetic errors.
            mass_to_transfer = round(quantity_to_transfer, config.internal_precision)

            # Compute the total mass of the container's current contents in grams.
            total_mass = 0
            for substance, amount in source_container.contents.items():
                total_mass += Unit.convert_from(substance, amount, 
                                                config.moles_storage_unit, "g")

            # Ensure the 'mass to transfer' does not exceed the total mass of
            # the container's current contents (round to avoid float arithmetic
            # errors).
            mass_delta = mass_to_transfer - total_mass
            if round(mass_delta, config.internal_precision) > 0:
                # Get readable representation of container mass.
                container_mass, new_unit = Unit.get_human_readable_unit(total_mass, 
                                                                    "g")

                # Convert 'mass to transfer' to equivalent unit.
                mass_to_transfer /= Unit.convert_prefix_to_multiplier(new_unit[:-1])

                # Round to 'reading-friendly' precision
                mass_to_transfer = round(mass_to_transfer, config.precisions['default'])

                # Raise error which describes the reason for the failure to transfer
                transfer_exceeds_contents_error_helper(container_mass,
                                                       mass_to_transfer, 
                                                       unit)

            # Compute the fraction of the container's contents that need to be
            # transferred based on the 'mass to transfer' and the total mass of
            # the container's contents.
            ratio = min(mass_to_transfer / total_mass, 1)

        elif unit == 'mol':
            # Compute the 'storage unit equivalent' for the moles to transfer.
            # E.g. if the storage units for molar amount is set to 'umol', this 
            # would multiply by 1e6
            moles_to_transfer = Unit.convert_to_storage(quantity_to_transfer, 'mol')

            # Compute the total moles of the container's current contents.
            total_moles = sum(amount for _, amount in source_container.contents.items())

            # Ensure the 'moles to transfer' does not exceed the total moles of
            # the container's current contents (round to avoid float arithmetic
            # errors).
            moles_delta = moles_to_transfer - total_moles
            if round(moles_delta, config.internal_precision) > 0:
                # Get readable representation of container moles.
                container_moles, unit = Unit.get_human_readable_unit(total_moles, 
                                                                    "mol")
                # Convert 'moles to transfer' to equivalent unit.
                moles_to_transfer /= Unit.convert_prefix_to_multiplier(unit[:-3])

                # Raise error which describes the reason for the failure to transfer
                transfer_exceeds_contents_error_helper(container_moles,
                                                       moles_to_transfer, 
                                                       unit)

            # Compute the fraction of the container's contents that need to be
            # transferred based on the 'moles to transfer' and the total moles
            # of the container's contents.
            # 
            # NOTE: This value is capped at 1 to avoid float arithmetic errors
            ratio = min(moles_to_transfer / total_moles, 1)

        # If the units are not among the base units, raise an errorr. This
        # should never be encountered in practice, as this would have been 
        # caught by the earlier call to Unit.parse_quantity().
        else:
            raise ValueError(f"Invalid quantity unit '{unit}'.")

        # Make copies of the source container and destination container which
        # will be modified based on the transfer results and returned to the
        # user
        source_container, to = deepcopy(source_container), deepcopy(self)

        # Create a list for storing substances that should be removed from the
        # source container's contents.
        substances_to_remove = []

        # Loop through each substance in the container and transfer the
        # appropriate amount of that substance
        for substance, amount in source_container.contents.items():
            # Compute the amount of the current substance that needs to be 
            # transferred to the new container
            to_transfer = amount * ratio
            
            # Compute the new amount for the substance in the destination container
            # based on the starting amount (0 if the substance was not present in
            # the destination container) and the amount to transfer (round to 
            # avoid float arithmetic errors)
            to.contents[substance] = round(to.contents.get(substance, 0) + to_transfer,
                                           config.internal_precision)

            # Compue the new amount for the substance in the source container based
            # on the starting amount and the amount to transfer
            source_container.contents[substance] = round(source_container.contents[substance] - to_transfer,
                                                         config.internal_precision)
            
            # Ensure that the contents of the source container never get below
            # zero. If so raise a ValueError. This error should never happen,
            # so it is excluded from code coverage.
            if source_container.contents[substance] < 0:
                raise ValueError(f"Transfer resulted in negative quantity of " + \
                                 f"{substance} in source container. This " + \
                                 "error should never be encountered. If you " + \
                                 "are reading this, please report the issue " + \
                                 "at https://github.com/ekwan/PyPlate/issues.") \
                                 # pragma: no cover
            
            # If all of the substance has been removed from the container, 
            # add it to the list of substances to be removed from the contents
            # of the source container
            if source_container.contents[substance] == 0.0:
                substances_to_remove.append(substance)

        # Remove all substances from the source container which were flagged
        # during the loop
        for substance in substances_to_remove:
            source_container.contents.pop(substance)

        # If the source container contains a liquid, the transfer will be recorded 
        # in terms of volume. Compute the transfer volume in reader-friendly units.
        if source_container.has_liquid():
            transfer = Unit.convert_from_storage(ratio * source_container.volume, 'L')
            transfer, unit = Unit.get_human_readable_unit(transfer, 'L')
        
        # Otherwise, the transfer will be recorded in terms of mass. Compute 
        # the transfer mass in reader-friendly units.
        else:
            # Compute the total mass by summing the masses of the individual components of the
            # original source container.
            mass = sum(Unit.convert(substance, f"{amount} {config.moles_storage_unit}", "mg") \
                                    for substance, amount in source_container.contents.items())
            
            # Compute the transfer mass as the product of the total mass of the 
            # components and the previously computed ratio.
            transfer, unit = Unit.get_human_readable_unit(mass * ratio, 'mg')

        # Report the transfer instructions in terms of unit-specific precision
        precision = config.precisions[unit] if unit in config.precisions else config.precisions['default']
        to.instructions += f"\nTransfer {round(transfer, precision)} {unit} of {source_container.name} to {to.name}"
        
        # Compute the total volume of the contents of the post-transfer 
        # destination container. Round to the internal precision.
        to.volume = 0
        for substance, amount in to.contents.items():
            to.volume += Unit.convert(substance, f"{amount} {config.moles_storage_unit}", config.volume_storage_unit)
        to.volume = round(to.volume, config.internal_precision)

        # If the total volume exceeds the maxmimum volume of the container,
        # raise a ValueError.
        if to.volume > to.max_volume:
            raise ValueError(f"Exceeded maximum volume in {to.name}.")
        
        # Compute the total volume of the contents of the post-transfer source
        # container. Round to the internal precision.
        source_container.volume = 0
        for substance, amount in source_container.contents.items():
            source_container.volume += Unit.convert(substance, f"{amount} {config.moles_storage_unit}", config.volume_storage_unit)
        source_container.volume = round(source_container.volume, config.internal_precision)

        # Return the post-transfer source and destination containers.
        return source_container, to

    def _transfer_slice(self, source_slice: Plate | PlateSlicer, 
                        quantity: str) -> Tuple[Plate, Container]:
        """
        Move quantity ('10 mL', '5 mg') from each well in a slice to self.

        Arguments:
            source_slice: Slice or Plate to transfer from.
            quantity: How much to transfer.

        Returns:
            A new plate and a new container, both modified.
        """
        # These lines are needed to ensure that the calls to 'isinstance()' 
        # inside this function will work correctly. By the time this function 
        # is called, the modules have already been loaded, so no circular 
        # dependencies are created.
        if not TYPE_CHECKING:
            from pyplate.plate import Plate, PlateSlicer

        def helper_func(elem):
            """ Moves volume from elem to to_array[0]"""
            elem, to_array[0] = to_array[0]._transfer(elem, quantity)
            return elem

        if isinstance(source_slice, Plate):
            source_slice = source_slice[:]
        if not isinstance(source_slice, PlateSlicer):
            raise TypeError("Invalid source type.")
        to = deepcopy(self)
        source_slice = copy(source_slice)
        source_slice.plate = deepcopy(source_slice.plate)

        to_array = [to]
        source_slice.apply(helper_func)
        to = to_array[0]
        return source_slice.plate, to

    @cache
    def dataframe(self) -> pandas.DataFrame:
        df = pandas.DataFrame(columns=['Volume', 'Mass', 'Moles'])
        if self.max_volume == float('inf'):
            df.loc['Maximum Volume'] = ['∞', '-', '-']
        else:
            unit = "L"
            volume = Unit.convert_from_storage(self.max_volume, unit) # TODO: Add back in a "standard format"
            volume = round(volume,
                           config.precisions[unit] if unit in config.precisions else config.precisions['default'])
            df.loc['Maximum Volume'] = [volume, '-', '-']
        totals = {'L': 0, 'g': 0, 'mol': 0}
        for substance, value in self.contents.items():
            columns = []
            for unit in ['L', 'g', 'mol']:
                converted_value = Unit.convert_from(substance, value, config.moles_storage_unit, unit)
                totals[unit] += converted_value
                converted_value, unit = Unit.get_human_readable_unit(converted_value, unit)
                precision = config.precisions[unit] if unit in config.precisions else config.precisions['default']
                columns.append(f"{round(converted_value, precision)} {unit}")
            df.loc[substance.name] = columns
        columns = []
        for unit in ['L', 'g', 'mol']:
            value = totals[unit]
            value, unit = Unit.get_human_readable_unit(value, unit)
            precision = config.precisions[unit] if unit in config.precisions else config.precisions['default']
            columns.append(f"{round(value, precision)} {unit}")
        df.loc['Total'] = columns

        df.columns.name = self.name
        return df

    @cache
    def _repr_html_(self):
        return self.dataframe().to_html(notebook=True)

    @cache
    def __repr__(self):
        df = self.dataframe()
        return tabulate(df, headers=[self.name] + list(df.columns), tablefmt='pretty')

    @cache
    def has_liquid(self) -> bool:
        """
        Returns: True if any substance in the container is a liquid.
        """
        return any(substance.is_liquid() for substance in self.contents)

    @cache
    def get_substances(self):
        """

        Returns: A set of substances present in the container.

        """
        return set(self.contents.keys())

    @cache
    def get_mass(self, unit: str = 'g', substance: Substance = None) -> float:
        """
        Returns the mass of the container's contents or a specific substance
        in the specified unit.
  
        Args:
            unit (str, optional): The unit in which the mass should be returned (default: 'g').
            substance (Substance, optional): The specific substance for which to retrieve the mass.
                                           If not provided, returns the total mass.
    
        Returns:
            float: The mass in the specified unit.
        """
        if not isinstance(unit, str):
            raise TypeError("Unit must be a str.")
        if substance is not None and not isinstance(substance, Substance):
            raise TypeError("Substance argument must be a Substance or None.")
        
        # Ensure the unit is a valid mass unit.
        if unit[-1:] != 'g':
            raise ValueError(f"Invalid mass unit '{unit}'.")

        return self.get_quantity(unit, substance)

    @cache
    def get_moles(self, unit: str = 'mol', substance: Substance = None) -> float:
        """
        Returns the moles of the container's contents or a specific substance
        in the specified unit.
  
        Args:
            unit (str, optional): The unit in which the moles should be returned (default: 'mol').
            substance (Substance, optional): The specific substance for which to retrieve the moles.
                                           If not provided, returns the total moles.
    
        Returns:
            float: The moles in the specified unit.
        """
        if not isinstance(unit, str):
            raise TypeError("Unit must be a str.")
        if substance is not None and not isinstance(substance, Substance):
            raise TypeError("Substance argument must be a Substance or None.")
        
        # Ensure the unit is a valid mole unit.
        if unit[-3:] != 'mol':
            raise ValueError(f"Invalid mole unit '{unit}'.")

        # Get either the specific amount of the substance if it is specified, or
        # the total amount in the container by summing all its contents.
        amount = self.contents.get(substance, 0) if substance else \
                    sum(self.contents.values())
        
        return Unit.convert_from_storage(amount, unit)

<<<<<<< HEAD
    @staticmethod
    def transfer(source: Container | Plate | PlateSlicer, 
                 destination: Container, quantity: str) \
                    -> Tuple[Container | Plate | PlateSlicer, Container]:
=======
    @cache
    def get_volume(self, unit: str = 'L', substance: Substance = None) -> float:
>>>>>>> be40d832
        """
        Returns the volume of the container's contents or a specific substance
        in the specified unit.
  
        Args:
            unit (str, optional): The unit in which the volume should be returned (default: 'L').
            substance (Substance, optional): The specific substance for which to retrieve the volume.
                                           If not provided, returns the total volume.
    
        Returns:
            float: The volume in the specified unit.
        """
        if not isinstance(unit, str):
            raise TypeError("Unit must be a str.")
        if substance is not None and not isinstance(substance, Substance):
            raise TypeError("Substance argument must be a Substance or None.")
        
        # Ensure the unit is a valid volume unit.
        if unit[-1:].upper() != 'L' or unit[-3:].lower() == "mol":
            raise ValueError(f"Invalid volume unit '{unit}'.")

        if not substance:
            return Unit.convert_from_storage(self.volume, unit)
        
        return Unit.convert_from(substance, self.contents.get(substance,0),
                                     config.moles_storage_unit, unit)
    
    @cache
    def get_quantity(self, unit: str, substance : Substance = None):
        """
        Returns the quantity of the container's contents or a specific substance
        in the specified unit.
  
        Args:
            unit (str, optional): The unit in which the quantity should be returned.
            substance (Substance, optional): The specific substance for which to retrieve the quantity.
                                           If not provided, returns the total quantity of the container's
                                           contents.
    
        Returns:
            float: The quantity in the specified unit.
        """
<<<<<<< HEAD
        # These lines are needed to ensure that the calls to 'isinstance()' 
        # inside this function will work correctly. By the time this function 
        # is called, the modules have already been loaded, so no circular 
        # dependencies are created.
        if not TYPE_CHECKING:
            from pyplate.plate import Plate, PlateSlicer
        
        if not isinstance(destination, Container):
            if isinstance(destination, Plate):
                message = "Destination must be a Container. " + \
                          "Use 'Plate.transfer()' to transfer to a Plate."
            else:
                message = "Destination must be a Container."
            raise TypeError(message)
        if isinstance(source, Container):
            return destination._transfer(source, quantity)
        if isinstance(source, (Plate, PlateSlicer)):
            return destination._transfer_slice(source, quantity)
        raise TypeError("Invalid source type.")
=======
        if not isinstance(unit, str):
            raise TypeError("Unit must be a str.")
        if substance is not None and not isinstance(substance, Substance):
            raise TypeError("Substance argument must be a Substance or None.")
        
        if not substance:
            return sum(
                Unit.convert_from(sub, value, config.moles_storage_unit, unit)
                    for sub, value in self.contents.items()
                )
        else:
            return Unit.convert_from(substance, self.contents.get(substance,0),
                                     config.moles_storage_unit, unit)
>>>>>>> be40d832

    @cache
    def get_concentration(self, solute: Substance, units: str = 'M') -> float:
        """
        Get the concentration of solute in the current solution.

        Args:
            solute: Substance interested in.
            units: Units to return concentration in, defaults to Molar.

        Returns: Concentration

        """
        if not isinstance(solute, Substance):
            raise TypeError("Solute must be a Substance.")
        if not isinstance(units, str):
            raise TypeError("Units must be a str.")

        mult, *units = Unit.parse_concentration('1 ' + units)

        numerator = Unit.convert_from(solute, self.contents.get(solute, 0), 
                                      config.moles_storage_unit, units[0])

        if numerator == 0:
            return 0

        if units[1].endswith('L'):
            denominator = self.get_volume(units[1])
        else:
            denominator = 0
            for substance, amount in self.contents.items():
                denominator += Unit.convert_from(substance, amount, 
                                                 config.moles_storage_unit,
                                                   units[1])

        return round(numerator / denominator / mult, config.internal_precision)
    
    def _add(self, source: Substance, quantity: str) -> Container:
        """
        Add the given quantity ('10 mol') of the source substance to the container.

        Arguments:
            source: Substance to add to `destination`.
            quantity: How much `Substance` to add.

        Returns:
            A new container with added substance.
        """
        destination = deepcopy(self)
        destination._self_add(source, quantity)
        return destination

    @staticmethod
    def transfer(source: Container | Plate | PlateSlicer, destination: Container, 
                 quantity: str) -> Tuple[Container | Plate | PlateSlicer, Container]:
        """
        Move quantity ('10 mL', '5 mg') from source to destination container,
        returning copies of the objects with amounts adjusted accordingly.

        Arguments:
            source: Container, plate, or slice to transfer from.
            destination: Container to transfer to:
            quantity: How much to transfer.

        Returns:
            A tuple of (T, Container) where T is the type of the source.
        """
        # These lines are needed to ensure that the calls to 'is_instance()' inside this function will work correctly. 
        # By the time this function is called, the modules have already been loaded, so no circular dependencies 
        # are created.
        if not TYPE_CHECKING:
            from pyplate.plate import Plate, PlateSlicer
        
        if not isinstance(destination, Container):
            raise TypeError("You can only use Container.transfer into a Container")
        if isinstance(source, Container):
            return destination._transfer(source, quantity)
        if isinstance(source, (Plate, PlateSlicer)):
            return destination._transfer_slice(source, quantity)
        raise TypeError("Invalid source type.")

    def _auto_generate_solution_name(solute : Iterable[Substance],
                                     solvent : Substance | Container):
        
        """
        Automatically generates a name for a solution based on the specified
        contents of the solution.

        Args:
            - solute - The set of solutes of the solution.
            - solvent - The solvent of the solution, can be either a Substance
            or a Container.

        Returns:
            - The auto-generated name (as a 'str').
        """
        # Check argument types
        if isinstance(solute, Substance):
            solute = [solute]
        if not isinstance(solute, Iterable) or \
            not any(isinstance(sub, Substance) for sub in solute):
            raise TypeError("Solute(s) must be a Substance.")
        
        if not isinstance(solvent, (Substance, Container)):
            raise TypeError("Solvent must be a Substance or Container.")
        
        # Create a list of the solute names separated by commas
        solute_names = ', '.join(substance.name for substance in solute)
        name = f"Solution of {solute_names} in "
        
        # If the solvent is a substance, append the name of the substance
        # to the end of the solution name.
        #   E.g. if solute=salt and solvent=water, 
        #        name="Solution of salt in water"
        if isinstance(solvent, Substance):
            name += solvent.name

        # If the solvent is a Container containing only one substance, 
        # append the name of the substance to the end of the solution name.
        #    E.g. if solute=salt and solvent=Container('water_stock')
        #         name="Solution of salt in water"
        elif len(solvent.contents) == 1:
            name += next(iter(solvent.contents.keys())).name

        # If the solvent is a Container conataining multiple substances,
        # append the phrase "contents of Container 'CONTAINER_NAME'" to the 
        # end of the solution name.
        #   E.g. if solute=salt and solvent=Container('salt_water_stock'), 
        #        name="Solution of salt in contents of Container 
        #              'salt_water_stock'"
        else:
            name += f"contents of Container \'{solvent.name}\'"

        # Return the auto-generated name
        return name

    def _compute_solution_contents(solute : Iterable[Substance],
                                   solvent : Substance | Container,
                                   **kwargs) -> Iterable[float]:
        """
        Computes the moles of each substance in the solution that is defined by
        the specified constraints.

        Two out of 'concentration', 'quantity', and total_quantity must be 
        specified.

        Multiple solutes can be, optionally, provided as a list. Each solute 
        will have the desired concentration or quantity in the final solution.

        If one value is specified for concentration or quantity and multiple 
        solutes are provided, the value will be used for all solutes.

        Arguments:
            solute: What to dissolve. Can be a single Substance or a list of 
                    Substances.
            solvent: What to dissolve with. Can be a Substance or a Container.
            concentration: Desired concentration(s). ('1 M', '0.1 umol/10 uL', 
                           etc.)
            quantity: Desired quantity of solute(s). ('3 mL', '10 g')
            total_quantity: Desired total quantity. ('3 mL', '10 g')
        """

        # Check that solute is an iterable set of substances. Because this is
        # an internal hidden function, it is the responsibility of the functions
        # that call this function to make an iterable object from a single 
        # substance.
        if not isinstance(solute, Iterable) or \
             any(not isinstance(substance, Substance) for substance in solute):
            raise TypeError("Solute(s) must be a Substance.")

        # Ensure that the solutes are all distinct; raise a ValueError if there
        # are repeated solutes.
        previous_substances = {}
        for current_solute in solute:
            if current_solute in previous_substances:
                raise ValueError("Solute substances cannot repeat. Found more" +
                                 f" than one occurrence of {current_solute}")
            previous_substances[current_solute] = 1

        # Check that the solvent is a substance (Container solvents should be
        # transformed into pseudo-solvent substances before calling this hidden
        # function).
        if not isinstance(solvent, (Substance | Container)):
            raise TypeError("Solvent must be a Substance or Container.")
        
        # To avoid later isinstance() checks, store the type of solvent with a 
        # boolean variable
        is_pure_solvent = isinstance(solvent, Substance)

        concentration = kwargs.get('concentration', None)
        quantity = kwargs.get('quantity', None)
        total_quantity = kwargs.get('total_quantity', None)

        # NOTE: Type checking for these keyword arguments is done below.

        # Ensure that at least two of the three arguments have been specified.
        if (concentration is not None) + (quantity is not None) + (total_quantity is not None) != 2:
            raise ValueError("Must specify two values out of concentration, quantity, and total quantity.")

        # Define a helper function for mole-to-unit conversions. Most of the
        # coefficients in the system of equations below are direct outputs of
        # this function.
        def convert_one(substance: Substance, u: str) -> float:
            """ Converts 1 mol to unit `u` for a given substance. """
            return Unit.convert_from(substance, 1, 'mol', u)

        # If the solvent is not a pure substance, define a helper function for 
        # mole-to-unit conversions for containers. This is the equivalent of the
        # above function, but for containers instead of pure substances.
        if not is_pure_solvent:
            def convert_one_container(container: Container, u: str):
                """
                Converts 1 mol of a container's contents to unit `u`.
                """
                # TODO: Refactor this to handle prefixes as outputs of 
                # Unit.parse_quantity (currently unhandled). Maybe even make a
                # function for Containers to automatically handle these kinds of
                # calculations. May also need optimizations.
                if u == 'g':
                    return solvent.get_mass('g') / solvent.get_moles()
                elif u == 'mol':
                    return 1
                elif u == 'L':
                    return solvent.get_volume('L') / solvent.get_moles()

        # Check for solutes that overlap the solvent, and compute their
        # mole fractions within the solvent if so.
        num_solutes = len(solute)
        solute_mole_fractions = np.zeros((num_solutes))

        # If the solvent is a substance, check if it matches any of the 
        # solute substances, and if so set the coefficient to 1. Because solutes
        # must not repeat, the loop can be terminated early if a matching 
        # solute is found. 
        #
        # NOTE: This is handling an extrmely likely scenario of adding the same
        # compound as both a solute and solvent (e.g. a solution of water in
        # water). In practice, this will maintain all zeroes for the mole 
        # fractions.
        if is_pure_solvent:
            for idx, current_solute in enumerate(solute):
                if solvent == current_solute:
                    solute_mole_fractions[idx] = 1
                    break

        # If the solvent is a container, compute the total amount of all the 
        # solvent container's contents in 'molar storage units'. Then, compute
        # the mole fraction of any overlapping solutes.
        else:
            total_solvent_amt = sum(solvent.contents.values())
            for idx, current_solute in enumerate(solute):
                if current_solute in solvent.contents:
                    solute_mole_fractions[idx] = solvent.contents[current_solute] / total_solvent_amt
            

        # We now define a system of equations which will be used to solve for 
        # the moles of each substance that must be added to create the desired 
        # solution. 
        # 
        # This function assumes that the experimenter can add as much of the
        # specified solutes and the solvent as needed to create the solution
        # (if the solvent is a Container, and the transfer would exceed the
        # maximum volume, this function will not detect it). Thus, the degrees
        # of freedom in the system should be the number of solutes (n) + 1. This
        # matches the number of columns in the NumPy arrays defined below.
        # 
        # TODO: The number of rows corresponds to the number of equations that
        # are used to solve the system. Assuming the equations are not linearly
        # dependent, this should also be n + 1, otherwise the system will be 
        # overconstrained. At present, this is only true in the case of one 
        # solute, and so for more than one solute, it is possible to 
        # overconstrain the system.
        #
        # There are three supported solution constraints:
        #  - concentration (referring to solute concentrations)
        #  - quantity (referring to solute quantities)
        #  - total_quantity (referring to total quantity)
        # 
        # Each of these constraints is used to create one equation for the
        # system (if multiple solutes are included, each specified value
        # corresponds to one equation). Thus, by specifying two constraints, the
        # overall system of equations will have at least n + 1 equations, which
        # is enough to solve for the moles of the solution.
        #
        # First, we define a blank system of equations which will be filled in
        # with the appropriate values corresponding to the constraints. 
        a = np.zeros((num_solutes * 2, num_solutes + 1), dtype=float)
        b = np.zeros(num_solutes * 2, dtype=float)

        # Define an index for tracking the current equation's row in the system
        # of equations. This index should be increased any time the function 
        # has finished an equation and is moving onto the next one.
        equation_index = 0

        # The concentration constraint equations represent the amount of moles 
        # of each of the solutes and of the solvent needed to achieve the
        # specified concentrations of the solutes.
        #
        # For a solution with a single specified solute, the equation will look
        # like:
        # 
        #    [f  g] = [0]
        #
        # The terms in this equation have a similar derivation to those in 
        # _dilute_to_quantity(), please refer to the explanatory comment in that
        # section for more details.
        # 
        # TODO: Finish writing this explanation   
        
        # If the concentration constraint has been specified, define the 
        # equations that correspond to the specified concentrations.   
        if concentration is not None:
            # Ensure that the concentration argument has the correct type (this 
            # is only part of the type checking, type checking for each 
            # concentration is performed later as part of the loop)
            if isinstance(concentration, str):
                concentration = [concentration] * len(solute)
            elif not isinstance(concentration, Iterable):
                raise TypeError("Concentration(s) must be a str.")

            # Ensure that the number of specified concentrations matches the
            # number of specified solutes.
            if len(concentration) != num_solutes:
                raise ValueError("Number of concentrations must match number of solutes.")

            # Define a dictionary for caching the calculated coefficients for
            # each solute's contribution to the 'total quantity' represented in 
            # the denominator of the parsed concentration. If the concentrations
            # are specified in the same units, these coefficients can be reused
            # for subsequent iterations.
            bottom_arrays = {}
            for solute_idx, (c, current_solute) in enumerate(zip(concentration, solute)):
                # Ensure that the concentration is the correct type
                if not isinstance(c, str):
                    raise TypeError("Concentration(s) must be a str.")
                
                # Try to parse the concentration, raising an error if parsing
                # was unsuccessful.
                try:
                    c, numerator, denominator = Unit.parse_concentration(c)
                except ValueError:
                    raise ValueError(f"Invalid concentration. ({c})")

                # Compute the terms of the 'bottom' part of the concentration
                # constraint equation

                # If the 'total quantity' coefficients have not already been 
                # found, compute the mole-to-unit values for each of the solutes
                #  and the solvent. 
                if denominator not in bottom_arrays:
                    # Create an num_solutes + 1 size array for storing the 
                    # coefficients
                    bottom = np.zeros((num_solutes + 1))
                    # Compute the mole-to-unit solute coefficients
                    bottom[:-1] = list(convert_one(substance, denominator) 
                                           for substance in solute)
                    # Compute the mole-to-unit solvent coefficient using the
                    # appropriate helper function.
                    if is_pure_solvent:
                        bottom[-1] = convert_one(solvent, denominator) 
                    else:
                        bottom[-1] = convert_one_container(solvent, denominator)

                    # Cache the result for future iterations
                    bottom_arrays[denominator] = bottom
                
                # Otherwise, used the cached results. 
                else:
                    bottom = bottom_arrays[denominator]

                # Compute the terms of the 'top' part of the concentration
                # constraint equation
                
                # Create an num_solutes + 1 size array for storing the 
                # coefficients
                top = np.zeros((num_solutes+1))

                # Set the solute coefficient to the mole-to-unit coefficient
                top[solute_idx] = convert_one(current_solute, numerator)
                
                # Set the solvent coefficient to the quantity of solute, in
                # terms of the numerator units per that are present in one mole 
                # of solvent.
                top[-1] = convert_one(current_solute, numerator) * \
                                        solute_mole_fractions[solute_idx]

                # Compute the coefficients of the left-hand side of the equation 
                # from the previously calculated arrays.
                a[equation_index] = c * bottom - top

                # NOTE: The right-hand side of the equation is 0, so it does not
                # need to be set here.

                equation_index += 1

        # The quantity constraint equations represent the amount of moles of
        # each solute and of the solvent needed to achieve the specified 
        # quantities of the solutes.
        # 
        # For a solution with a single specified solute, the quantity constraint
        # equation will look like:
        # 
        #   [f  g] = [h]
        # 
        # where f, g, and h, are defined as stated below:
        #   - f: The 'units per mole' of the pure solute. Here, 'unit' refers to
        #        the unit of the specified quantity. 
        #          E.g. If quantity is '2 mg', and the solute is NaCl, then 'f'
        #               will be 58,440 as there are 58,440 mg per mole of NaCl.       
        #  
        #   - g: The 'units of the solute per mole' of the solvent. If the
        #        solvent does not contain any of the solute, this number is 0.
        #        Otherwise, it is calculated based on the contents of the 
        #        solvent container.
        #          E.g. If quantity is '3 moles', the solute is NaCL, and the 
        #               solvent is salt water with a mole fraction of 0.01, then
        #               'g' will be 0.01 as there are 0.01 moles of salt per 
        #               mole of solvent.
        #  
        #   -h: The value half of the specified quantity.
        #         E.g. If quantity is '4 mL', 'h' will be 4.    
        # 
        # For multiple solutes, there will be multiple constraint equations. For
        # two solutes, the equations will look like the following:
        # 
        #   [f_1   0   g_1] = [h_1]
        #   [ 0   f_2  g_2] = [h_2] 
        #
        # The terms are the same as in the single solute setup, but now there
        # are extra 0 values in each equation for the additional solutes.

        # If the quantity constraint has been specified, define the equations 
        # that correspond to the specified quantities.
        if quantity is not None:
            # Ensure that the quantity argument has the correct type (this is 
            # only part of the type checking, type checking for each quantity
            # is performed later as part of the loop).
            if isinstance(quantity, str):
                quantity = [quantity] * len(solute)
            elif not isinstance(quantity, Iterable):
                raise TypeError("Quantity(s) must be a str.")
            
            # Ensure that the number of quantities specified matches the number 
            # of solutes.
            if len(quantity) != num_solutes:
                raise ValueError("Number of quantities must match number of solutes.")

            # Iterate through the specified quantities, parsing each into a 
            # constraint equation.
            for solute_idx, (q, current_solute) in enumerate(zip(quantity, solute)):
                # Ensure that each quantity is the correct type.
                if not isinstance(q, str):
                    raise TypeError("Quantity(s) must be a str.")
                
                # Parse the quantity as a value-unit pair.
                q, unit = Unit.parse_quantity(q)

                # Set the equation coefficient corresponding to the solute (the
                # i-th entry in the row) to the 'unit per mole' value for the 
                # solute ('f' in the above derivation). 
                a[equation_index, solute_idx] = convert_one(current_solute, unit)

                # Set the equation coefficient corresponding to the solvent (the
                # last entry in the row) to the 'unit solute per mole solvent'
                # value for the solvent.
                a[equation_index, -1] = convert_one(current_solute, unit) * \
                                            solute_mole_fractions[solute_idx]

                # Set the right-hand side of the equation to the value parsed 
                # from the specified quantity.
                b[equation_index] = q

                equation_index += 1


        # The total quantity constraint equation represents the amount of moles 
        # of each solute and of the solvent needed to achieve a specified total 
        # quantity of all substances in the solution combined. The equation 
        # takes the form:
        #
        #   [ q_1  q_2  ... q_n  q_solvent] = [tq]
        # 
        # where q_i is defined as the 'quantity per mole' of the corresponding
        # solute/solvent. 
        # 
        # If this is a pure substance, then it is the conversion factor between 
        # 1 mole of the substance and the units of the specified total quantity.
        #   E.g. If the first solute is salt, and the total quantity specified
        #        is 20 g, then 'q_1' = 58.44 because there are 58.44 grams per 
        #        one mole of salt.
        #
        # If this is a solution/mixture (i.e. if solvent is a Container), then
        # it is the 'effective' conversion factor between 1 mole of the solution
        # and the units of the specified total quantity.
        #   E.g. If the solvent is salt water with a mole fraction of 0.01, and 
        #        the total quantity specified is 25 g, then:
        #            q_solvent = (0.99) * 18.0153 + 0.01 * (58.44) = 18.42
        
        # If the total quantity constraint has been specified, define the
        # equation which corresponds to the specified total quantity.
        if total_quantity is not None:
            # Ensure that total quantity has the correct type.
            if not isinstance(total_quantity, str):
                raise TypeError("Total quantity must be a str.")

            total_quantity, tq_unit = Unit.parse_quantity(total_quantity)

            # Set the solute coefficients for this equation (all but the last
            # entry) to the 'quantity per mole' values.
            a[equation_index,:-1] = np.array(list(convert_one(sub, tq_unit) 
                                                  for sub in solute))
            
            # Set the solvent coefficient for this equation to the 'quantity per 
            # mole' amount
            if is_pure_solvent:
                a[equation_index, -1] = convert_one(solvent, tq_unit)
            else:
                # TODO: Refactor this to handle prefixes as outputs of 
                # Unit.parse_quantity (currently unhandled). Maybe even make a
                # function for Containers to automatically handle these kinds of
                # calculations. 
                a[equation_index, -1] = convert_one_container(solvent, tq_unit)

            # Set the right hand side of the equation to the value parsed from
            # the specified total quantity.
            b[equation_index] = total_quantity

        # Solve the system of equations to determine the number of moles of each
        # solute and the solvent needed to create the solution.
        xs = np.linalg.solve(a[:num_solutes + 1], b[:num_solutes + 1])

        # Ensure that the number of moles needed from each component is
        # non-negative. If any are negative, raise an error.
        if any(x <= 0 for x in xs):
            raise ValueError("Solution is impossible to create.")

        # Ensure that the solution is a true solution to the system of equations
        # (as opposed to a least-squares best "solution") by checking if the 
        # left and right sides are equal within a small tolerance.
        for i in range(len(a)):
            if abs(sum(a[i] * xs) - b[i]) > 1e-6:
                raise ValueError("Solution is impossible to create.")
            
        return xs

    @staticmethod
    def create_solution(solute: Substance | Iterable[Substance], 
                        solvent: Substance | Container,
                        name: str = None, **kwargs) -> Container:
        """
        Create a solution.

        Two out of concentration, quantity, and total_quantity must be specified.

        Multiple solutes can be, optionally, provided as a list. Each solute will have the desired concentration
        or quantity in the final solution.

        If one value is specified for concentration or quantity and multiple solutes are provided, the value will be
        used for all solutes.

        Arguments:
            solute: What to dissolve. Can be a single Substance or an iterable
                    set of Substances.
            solvent: What to dissolve with. Can be a Substance or a Container.
            name: Optional name for new container.
            concentration: Desired concentration(s). ('1 M', '0.1 umol/10 uL', etc.)
            quantity: Desired quantity of solute(s). ('3 mL', '10 g')
            total_quantity: Desired total quantity. ('3 mL', '10 g')


        Returns:
            New container with desired solution.
        """

        # Check that the solute argument has the correct type (either a single
        # Substance or an iterable set of Substances).
        #
        # This check is necessary to correctly generate the solution name in the
        # case where it is not provided, otherwise it would have been moved to
        # Container._compute_solution_contents().
        if isinstance(solute, Substance):
            solute = [solute]
        elif not isinstance(solute, Iterable) or \
             any(not isinstance(substance, Substance) for substance in solute):
            raise TypeError("Solute(s) must be a Substance.")

        # Check that the solvent argument has the correct type
        if not isinstance(solvent, (Substance, Container)):
            raise TypeError("Solvent must be a Substance or a Container.")

        # Check that the name argument as the correct type (if it is not None
        # or empty)
        if name is not None and not isinstance(name, str):
            raise TypeError("Name must be a str.")

        # If no name is provided, automatically generate a name based on the
        # solutes/solvent arguments
        if not name:
            name = Container._auto_generate_solution_name(solute, solvent)

        # Compute the moles of each of the substances of the solution
        xs = Container._compute_solution_contents(solute, solvent, **kwargs)

        # Set the initial contents of the solution based on the results of the 
        # mole calculations above
        initial_contents = list((substance, f"{x} mol") for x, substance in zip(xs, solute + [solvent]))
        
        # If the solvent argument was a Container, return the post-transfer
        # solvent container as well as the newly created solution container.
        if isinstance(solvent, Container):
            # Create a new container which represents the newly created solution
            # WITHOUT the solvent added.
            result = Container(name, initial_contents=initial_contents[:-1])
            
            # Create a list of contents for the "instructions" attribute of the
            # new container.
            contents = []
            for substance, value in result.contents.items():
                value, unit = Unit.convert_from_storage_to_standard_format(substance, value)
                precision = config.precisions[unit] if unit in config.precisions else config.precisions['default']
                contents.append(f"{round(value, precision)} {unit} of {substance.name}")
            
            # Get the moles of the solvent container's contents needed for the
            # new solution
            _, solvent_amount = initial_contents[-1]

            # Trasnfer the amount of the solvent container necessary to create
            # the new solution
            solvent, result = Container.transfer(solvent, result, solvent_amount)

            # Compute the solvent volume needed for the transfer and convert the
            # result into a reading-friendly format.
            solvent_volume = solvent.get_volume('L')
            solvent_volume, unit = Unit.get_human_readable_unit(solvent_volume, 'L')
            solvent_volume = round(solvent_volume,
                                   config.precisions[unit] if unit in config.precisions else
                                   config.precisions['default'])
            
            # Set the container instructions attribute based on the amounts of 
            # solutes and solvent needed to create the new solution.
            result.instructions = ("Add " + ", ".join(contents) +
                                   f" to {solvent_volume} {unit} of " +
                                   f"{solvent.name}.")
            
            # Return the post-transfer result for the solvent container and 
            # the new solution container
            return solvent, result
        
        # Otherwise, return just the newly created solution container.
        else:
            # Create a new container which represents the newly created 
            # solution.
            result = Container(name, initial_contents=initial_contents)

            # Create a list of contents for the "instructions" attribute of the
            # new container.
            contents = []
            for substance, value in result.contents.items():
                value, unit = Unit.convert_from_storage_to_standard_format(substance, value)
                precision = config.precisions[unit] if unit in config.precisions else config.precisions['default']
                contents.append(f"{round(value, precision)} {unit} of {substance.name}")
            
            # Set the container instructions attribute based on the amounts of 
            # solutes and solvent needed to create the new solution.
            result.instructions = "Add " + ", ".join(contents) + \
                                    " to a container."

            # Return the new solution container.
            return result

    @staticmethod
    def create_dilution(source: Container, solute: Substance, 
                            concentration: str, solvent: Substance | Container,
                            quantity: str, name=None) -> (Tuple[Container, Container] |
                                                          Tuple[Container, Container, Container]):
        """
        Create a diluted solution from an existing source solution and a 
        solvent.

        Arguments:
            source: Solution to dilute.
            solute: What to dissolve.
            concentration: Desired concentration. ('1 M', '0.1 umol/10 uL', etc.)
            solvent: What to dissolve with (if it is a Container, it can contain some solute).
            quantity: Desired total quantity. ('3 mL', '10 g')
            name: Optional name for new container.

        Returns:
            Residual from the source container (and possibly the solvent container)
             and a new container with the desired solution.

        Raises:
            ValueError: If the solution is impossible to create.
        """
        if not isinstance(source, Container):
            raise TypeError("Source must be a Container.")
        if not isinstance(solute, Substance):
            raise TypeError("Solute must be a Substance.")
        if not isinstance(concentration, str):
            raise TypeError("Concentration must be a str.")
        if not isinstance(solvent, (Substance, Container)):
            raise TypeError("Solvent must be a Substance or Container.")
        if not isinstance(quantity, str):
            raise TypeError("Quantity must be a str.")
        if name is not None and not isinstance(name, str):
            raise TypeError("Name must be a str.")

        quantity_value, quantity_unit = Unit.parse_quantity(quantity)
        
        if not math.isfinite(quantity_value):
            raise ValueError("Quantity must be finite.")
        
        if not quantity_value > 0:
            raise ValueError("Quantity must be positive.")
        
        if solute not in source.contents:
            raise ValueError(f"Source container does not contain {solute.name}.")

        # TODO: Possibly rework this name geneeation to include the name/
        #       contents of the source container. Currently, only the solute and
        #       solvent names are used. 
        if not name:
            name = Container._auto_generate_solution_name([solute], solvent)

        # For the following blocks of code, 'x' represents the source solution,
        # 's' represents the solute, and 'y' represents the solvent.

        mass = source.get_mass()
        moles = source.get_moles()
        volume = Unit.convert_from_storage(source.volume, 'mL')

        # Compute the 'effective density', 'effective molecular weight', and
        # 'effective molar concentration' of the source solution. Density is in
        # units of 'g/mL', molecular weight is in terms of 'g/mol', and molar
        # concentration is in terms of 'M' or 'mol/L'.
        d_x = mass / volume
        mw_x = mass / moles
        m_x = Unit.convert_from_storage(source.contents.get(solute, 0), 'mol') / (volume / 1000)

        # Compute the molecular weight, density, and molar concentration of the 
        # solvent. 
        # 
        # If the solvent is a Container, compute the 'effective' properties as 
        # is done for the source solution.
        if isinstance(solvent, Container):
            mass = solvent.get_mass()
            moles = solvent.get_moles('mol')
            volume = Unit.convert_from_storage(solvent.volume, 'mL')

            # Compute the 'effective density', 'effective molecular weight', and
            # 'effective molar concentration of solute' of the solvent. Density 
            # is in units of 'g/mL', molecular weight is in terms of 'g/mol', 
            # and molar concentration is in terms of 'M' or 'mol/L'.
            d_y = mass / volume
            mw_y = mass / moles
            m_y = Unit.convert_from_storage(solvent.contents.get(solute, 0), 'mol') / (volume / 1000)
        
        # Otherwise, use the properties of the solvent substance.
        else:
            d_y = solvent.density
            mw_y = solvent.mol_weight
            # Edge case: If the solvent and the solute are the same, then the
            # molar concentration of solute in the solvent is just the molar
            # density of the solvent. Otherwise, the concentration is 0.
            m_y = 0 if solvent != solute else solvent.density / solvent.mol_weight

        # Get the molecular weight and density of the solute (the shorter names 
        # will be useful for condensing later lines of code)
        mw_s = solute.mol_weight
        d_s = solute.density

        concentration, numerator, denominator = Unit.parse_concentration(concentration)

        # Define a blank system of equations that will be filled with values 
        # that correspond to the specified constraints. This system of equations
        # is in terms of the volumes (in mL) of the source and solvent that must
        # be added to create the desired diluted solution.
        a = np.array([[0., 0.], [0., 0.]])
        b = np.array([0., 0.])

        # The first equation in the system of equations represents the 
        # concentration constraint. The equation for solute concentration can be 
        # written as:
        #    
        #   concentration (C) = top / bottom
        #
        # where 'top' is the quantity of solute and 'bottom' is the total 
        # quantity. This is typically written in 'M', or 'mol/L', but PyPlate
        # supports all possible combinations of supported units for expressing 
        # concentration. 
        #  
        # To determine the values of the two terms of a[0], we must format this 
        # equation in terms of the volumes of the source and solvent needed for
        # the dilution. Unfortunately, these terms are buried in the top/bottom
        # terms above, and are different for all the possible types of units
        # that are allowed for concentrations. However, if we choose general
        # catch-all variable names 'p' and 'q' to represent the top and bottom
        # quantities respectively, we can write this equation as:
        #
        #   C = p_Total / q_Total 
        # 
        # These total quantities can be broken up into the contributions of the 
        # source and solvent solutions as follows:
        #  
        #   C = (p_x + p_y) / (q_x + q_y)
        #
        # The equation can then be rearranged to get:
        #
        #   C * (q_x + q_y) - (p_x + p_y) = 0
        #
        # The terms 'p_x', 'p_y', 'q_x', and 'q_y' are defined as follows:
        #
        #   - p_x represents the quantity (moles, mass, or volume) of SOLUTE 
        #     contributed to the dilution by the SOURCE solution.
        #
        #   - p_y represents the quantity (moles, mass, or volume) of SOLUTE
        #     contributed to the dilution by the SOLVENT solution.
        #
        #   - q_x represents the TOTAL quantity (moles, mass, or volume) 
        #     contributed to the dilution by the SOURCE solution.
        #
        #   - q_y represents the TOTAL quantity (moles, mass, or volume)
        #     contributed to the dilution by the SOLVENT solution.
        # 
        # If we define conversion ratios from the volume of the source and 
        # solvent solutions needed, V_x and V_y, to the quantities p_x/q_x and
        # p_y/q_y, we can write the above equation in terms of V_x and V_Y. 
        # 
        #   p_x = r_x * V_x
        #   p_y = r_y * V_y
        #
        #   q_x = s_x * V_x
        #   q_y = s_x * V_x
        # 
        #   C * (q_x + q_y) - (p_x + p_y) = 0
        #   C * (s_x * V_x + s_y * V_y) - (r_x * V_x + r_y * V_y) = 0
        #   (C * s_x - r_x) * V_x + (C * s_y - r_y) * V_y = 0 
        # 
        # If we define 'top' and 'bottom' as shown below:
        # 
        #   top = r_x * V_x + r_y * V_y 
        #   bottom = s_x * V_x + s_y * V_y
        #  
        # Then we can write the equation derived above as:
        #
        #   C * bottom - top = 0
        #
        # This is the form of the equation that will be used to solve for the 
        # dilution volumes. The various conversion factors are enumerated in the 
        # two code blocks below. 

        # Determine the appropriate conversion factors (r_x and r_y) for the 
        # 'top' quantities. These quantities express the quantity of SOLUTE
        # (mol, g, or L) added per mL of source/solvent solution. Units other 
        # than (mol, g, or L) in the concentration numerator will raise an 
        # error.
        if numerator == 'mol':
            # Compute 'moles of solute' per 'mL of solution'.
            top = np.array([m_x / 1000., m_y / 1000.])
        elif numerator == 'g':
            # Compute 'grams of solute' per 'mL of solution'.
            top = np.array([m_x * mw_s / 1000., m_y * mw_s / 1000.])
        elif numerator == 'L':
            # Compute 'liters of solute' per 'mL of solution'.
            top = np.array([m_x * mw_s / (d_s * 1e6), m_y * mw_s / (d_s * 1e6)])
        else:
            raise ValueError("Invalid numerator.")
        
        # Determine the appropriate conversion factors (s_x and s_y) for the 
        # 'bottom' quantities. These quantities express the TOTAL quantity
        # (mol, g, or L) added per mL of source/solvent solution. Units other 
        # than (mol, g, or L) in the concentration denominator will raise an 
        # error.
        if denominator == 'mol':
            # Compute 'moles of solution' per 'mL of solution'
            bottom = np.array([d_x / mw_x, d_y / mw_y])
        elif denominator == 'g':
            # Compute 'grams of solution' per 'mL of solution'
            bottom = np.array([d_x, d_y])
        elif denominator == 'L':
            # Compute 'liters of solution' per 'mL of solution'
            # (this one is just a simple conversion ratio from mL to L)
            bottom = np.array([1 / 1000., 1 / 1000.])
        else:
            raise ValueError("Invalid denominator.")

        # Set the entries of a[0] based on the derivation above
        a[0] = concentration * bottom - top

        # The second equation in the system of equations represents the total 
        # quantity constraint. The total quantity of the solution can be 
        # expressed as:
        # 
        #   q_Total = q_x + q_y
        #  
        # where q_x and q_y have the same definitions as in the derivation for
        # the first equation. Thus, to get the equation in terms of V_x and V_y,
        # we can write:
        #
        #   q_Total = s_x * V_x + s_y * V_y  
        # 
        # Thus, a[0] = [s_x, s_y] and b[0] = q_Total  
        #
        # These s_x and s_y ratios are defined indentically to those from the 
        # first equation. However, because the specified quantity may or may not 
        # be in the same units as the denominator of the specified dilution 
        # concentration, the values of s_x and s_y for this equation must be 
        # re-computed.

        # Parse quantity into a value-unit pair
        quantity_value, quantity_unit = Unit.parse_quantity(quantity)

        # Determine the appropriate conversion factors (s_x and s_y) to convert
        # from mL of solution to (mol/g/L) of solution, and set the values of 
        # the left-hand side of the equation accordingly. Units other than mol, 
        # g, or L in the quantity argument will raise an error.
        if quantity_value == 'mol':
            # Compute 'moles of solution' per 'mL of solution'.
            a[1] = np.array([d_x / mw_x, d_y / mw_y])
        elif quantity_unit == 'g':
            # Compute 'grams of solution' per 'mL of solution'.
            a[1] = np.array([d_x, d_y])
        elif quantity_unit == 'L':
            # Compute 'liters of solution' per 'mL of solution'
            # (this one is just a simple conversion ratio from mL to L).
            a[1] = np.array([1 / 1000., 1 / 1000.])
        else:
            raise ValueError("Invalid quantity unit.")

        # Set the right-hand side of the equation to the total quantity.
        b[1] = quantity_value

        # Solve the system of equations to compute the mL of source & solvent 
        # ('V_x' & 'V_y') needed for the dilution.
        V_x, V_y = np.linalg.solve(a, b)

        # If the volumes needed of either solution are negative, the solution is
        # impossible to create. This is likely because the specified dilution is
        # more concentrated in the solute than either the source or solvent 
        # solution.
        if V_x < 0 or V_y < 0:
            raise ValueError("Solution is impossible to create. The specified" +
                             " concentration is likely higher than either the" +
                             " source or solvent concentrations.")

        # Create the new solution using the calculated volumes 'V_x' and 'V_y'.
        # If the solvent is a substance, the necessary amount can be added to
        # the initial contents of the new dilution container. Otherwise, it must
        # be transferred from the solvent Container object.
        if isinstance(solvent, Substance):
            # If 'V_y' is greater than zero, add 'V_y' mL of solvent to the 
            # initial contents of the new container, otherwise leave the 
            # container empty.
            if V_y:
                new_solution = Container(name, initial_contents=[(solvent, f"{V_y} mL")])
            else:
                new_solution = Container(name)
            
            # If 'V_x' is greater than zero, transfer 'V_x' mL of the source 
            # solution to the new container.
            if V_x:
                source, new_solution = Container.transfer(source, new_solution, f"{V_x} mL")
        else:
            # Create an empty container for the dilution result
            new_solution = Container(name)

            # If 'V_x' is greater than zero, transfer 'V_x' mL of the source 
            # solution to the new container.
            if V_x:
                source, new_solution = Container.transfer(source, new_solution, f"{V_x} mL")

            # If 'V_y' is greater than zero, transfer 'V_y' mL of the solvent 
            # solution to the new container.
            if V_y:
                solvent, new_solution = Container.transfer(solvent, new_solution, f"{V_y} mL")

        # Set the new container's instructions attribute to accurately reflect
        # the details of the dilution.
        precision = config.precisions['mL'] if 'mL' in config.precisions else config.precisions['default']
        new_solution.instructions = f"Add {round(V_y, precision)} mL of {solvent.name} to" + \
                                    f" {round(V_x, precision)} mL of {source.name}."

        # If the solvent is a Substance, return the modified post-transfer 
        # source container and the new dilution container. Otherwise, return
        # the modified post-transfer source container, the modified post-
        # transfer solvent container, and the new dilution container.
        if isinstance(solvent, Substance):
            return source, new_solution
        else:
            return source, solvent, new_solution

    def remove(self, what: (Substance | int) = Substance.LIQUID) -> Container:
        """
        Removes substances from `Container`

        Arguments:
            what: What to remove. Can be a type of substance or a specific substance. Defaults to LIQUID.

        Returns: New Container with requested substances removed.

        """
        new_container = deepcopy(self)
        new_container.contents = {substance: value for substance, value in self.contents.items()
                                  if what not in (substance._type, substance)}
        new_container.volume = 0
        for substance, value in new_container.contents.items():
            new_container.volume += Unit.convert_from(substance, value, config.moles_storage_unit, config.volume_storage_unit)

        new_container.instructions = self.instructions
        classes = {Substance.SOLID: 'solid', Substance.LIQUID: 'liquid'}
        if what in classes:
            new_container.instructions += f"Remove all {classes[what]}s."
        else:
            new_container.instructions += f"Remove all {what.name}s."
        return new_container

    def dilute_in_place(self, solute: Substance, concentration: str, 
                        solvent: (Substance | Container), 
                        name=None) -> Container:
        """
        Dilutes this container with `solvent` until the concentration of 
        `solute` matches `concentration`.

        Args:
            solute: Substance which is the subject of the dilution.
            concentration: Desired concentration of the solute.
            solvent: What to dilute with. Can be a Substance or a Container.
            name: Optional name for new container.

        Returns: A new (updated) container with the remainder of the original 
        container, and the diluted solution.

        If `solvent` is a Container, a new container with the remainder of the
        solvent will be returned as well.
        """
        if not isinstance(solute, Substance):
            raise TypeError("Solute must be a Substance.")
        if not isinstance(concentration, str):
            raise TypeError("Concentration must be a str.")
        if not isinstance(solvent, (Substance, Container)):
            raise TypeError("Solvent must be a Substance or a Container.")
        if name and not isinstance(name, str):
            raise TypeError("New name must be a str.")
        
        if solute not in self.contents:
            raise ValueError(f"Container does not contain {solute.name}.")
        
        # Save whether the solvent is a pure Substance to a local variable to 
        # avoid costlier calls to isinstance().
        is_pure_solvent = isinstance(solvent, Substance)

        # Parse the target concentration for the dilution and specified units 
        # from the concentration argument. The target units are combined for 
        # use in the later calls to get_concentration().
        target_conc, num_unit, denom_unit = Unit.parse_concentration(concentration)
        target_units = f"{num_unit}/{denom_unit}"

        # Compute the concentration of solute in the starting source solution in
        # terms of the target units.
        source_conc = self.get_concentration(solute, target_units)

        # Compute the concentration of solute in the solvent in terms of the
        # target units.
        if is_pure_solvent:
            if solvent != solute:
                # If the solvent is NOT the same as the solute, then the solute
                # concentration in the solvent is 0.
                solvent_conc = 0
            else:
                # Edge case: If the solvent IS the same as the solute, then the
                # solute concentration in the solvent in terms of the target 
                # units is the conversion factor between the denominator units 
                # and the numerator units.
                #   E.g. If concentration = 0.25 mol/L and the solute & solvent 
                #        are both water, then the solvent concentration is
                #        1 / 18.0153 mol/mL.
                solvent_conc = Unit.convert_from(solvent, 1, denom_unit, num_unit)
        else:
            solvent_conc = solvent.get_concentration(solute, target_units)

        # These two checks are placed BEFORE the early return because they are
        # for conditions that should NEVER arise in the container. 
        # 
        # In the scenario where the target concentration and source 
        # concentration are identical, but they both match one of the failure 
        # cases below, it is better to alert the user to the existence of a 
        # problem by throwing an error than it is to silently succeed.

        if not math.isfinite(target_conc):
            raise ValueError("Target concentration cannot be non-finite!" +
                             f"Target: {concentration}")

        if target_conc < 0:
            raise ValueError("Target concentration cannot be negative." + 
                             f"Target: {concentration}")
        
        # If the current mole fraction of the solute is already within a small 
        # tolerance of the desired mole fraction, return the current container.
        # 
        # NOTE: This was changed from being a copy of the container as it seemed
        # unnecessary to copy the Container if no changes were made. May need to
        # be changed back if problems arise.        
        if abs(source_conc - target_conc) <= target_conc * 1e-6:
            return self

        # The remaining checks are placed AFTER the previous two lines of code 
        # so that otherwise invalid dilutions will succeed the container
        # already has the required concentration. 

        if target_conc == 0:
            raise ValueError("The target concentration for the solute cannot " +
                             "be zero if the source concentration is non-zero.")
        
        # Compute the ratio of solvent to source solution needed for the
        # dilution. This ratio is in terms of the denominator unit from the 
        # concentration argument, hereafter called "denom_units". If a zero-
        # division error is raised, this means that the target and solvent
        # concentrations are equal, which results in an impossible dilution.
        try:
            ratio = (source_conc - target_conc) / (target_conc - solvent_conc)
        except ZeroDivisionError as zde:
            raise ValueError("The target concentration for the solute cannot " +
                             "match its concentration in the solvent." + 
                             f"Target: {concentration}  " +
                             f"Solvent: {solvent_conc} {target_units}")

        # If the ratio is negative, then the target concentration lies outside
        # of the range between the source concentration and the solute 
        # concentration.
        if ratio < 0:
            raise ValueError("The target concentration for the solute must " + 
                             "lie between the source concentration and the " +
                             f"solvent concentration. Target: {concentration}" +
                             f"  Source: {source_conc} {target_units}  " + 
                             f"  Solvent: {source_conc} {target_units}")
        
        # NOTE: the case of ratio = 0 means that the source and target 
        # concentrations are identical, which would already result in early 
        # termination from the check above. 


        # Compute the volume of solvent needed for the dilution. This requires
        # two steps. 
        
        # First, the amount of solvent in "denom_units" is computed as the 
        # product of the amount of source solution in "denom units" and the 
        # previously computed ratio. 
        try:
            solvent_amt = self.get_quantity(denom_unit) * ratio

        # If this fails, the get_quantity() error does not specify that the
        # denominator unit of the concentration was the problem, so a new error
        # is raised to include these details.
        except ValueError as e:
            raise ValueError("Invalid unit in concentration denominator: " + 
                             f"{denom_unit}")
        
        # Second, the amount of solvent in "denom units" is multiplied by the 
        # "volume of solvent per denom unit".
        if is_pure_solvent:
            vol_per_qty = Unit.convert_from(solvent, 1, denom_unit, 'L')
            solvent_volume = solvent_amt * vol_per_qty
        else:
            vol_per_qty = solvent.get_volume('L') / solvent.get_quantity(denom_unit)
            solvent_volume = solvent_amt * vol_per_qty

        
        # Ensure the computed volume can fit in this container.
        if self.volume + solvent_volume > self.max_volume:
            raise ValueError("Dilute solution will not fit in the container.")

        # Add the solvent to this container to produce the diluted solution.
        if is_pure_solvent:
            result = self._add(solvent, f"{solvent_volume} L")
        else:
            result = Container.transfer(solvent, self, f"{solvent_volume} L")

        diluted_solution = result if is_pure_solvent else result[1]

        if name:
            diluted_solution.name = name

        # Set the instructions attribute of the diluted container based on the
        # details of the dilution.
        solvent_volume, unit = Unit.get_human_readable_unit(solvent_volume, 'L')
        precision = config.precisions[unit] if unit in config.precisions else config.precisions['default']
        diluted_solution.instructions += f"\nDilute with {round(solvent_volume, precision)}" + \
                                    f"{unit} of {solvent.name}."
        
        return result

    def fill_to(self, substance: Substance, quantity: str) -> Container:
        """
        Fills container with `substance` up to `quantity`.

        Args:
            substance: Substance to use to fill.
            quantity: Desired final quantity in container.

        Returns: New Container with desired final `quantity`

        """
        # Check that the argument types are correct.
        if not isinstance(substance, Substance):
            raise TypeError("Argument 'substance' must be a Substance.")
        if not isinstance(quantity, str):
            raise TypeError("Quantity must be a str.")

        # Parse the quantity as a value-unit pair
        quantity, quantity_unit = Unit.parse_quantity(quantity)

        # Check that the quantity value is positive
        #
        # 'Not greater than' is preferred over 'less than or equal to' because
        # it will handle 'nan' values correctly ('nan' values should be caught 
        # during quantity parsing, but it is worth making sure this behaves
        # properly in the case that they are not caught).
        if not quantity > 0:
            raise ValueError("Quantity must be positive.")
        
        # Check that the unit is valid
        if quantity_unit not in ('L', 'g', 'mol'):
            raise ValueError("Invalid quantity unit.")

        # Compute the total amount of substances currently in the container.
        current_quantity = sum(Unit.convert(subst, 
                                            f"{value} {config.moles_storage_unit}", 
                                            quantity_unit) 
                                for subst, value in self.contents.items())

        # Compute the amount of the substance that would need to be added to
        # reached the specified 'fill to' quantity.
        #
        # Rounding is done here to avoid throwing errors for values that are
        # 'effectively zero' e.g. -4.12...e-17
        required_quantity = round(quantity - current_quantity, 
                                  config.internal_precision)

        # Ensure that the quantity needed is either positive or zero.
        #
        # 'Not greater than or equal to' is preferred over 'less than' because
        # it will handle 'nan' values correctly ('nan' values should be caught 
        # during quantity parsing, but it is worth making sure this behaves
        # properly in the case that they are not caught).
        if not required_quantity >= 0:
            raise ValueError(f"Argument quantity '{quantity} {quantity_unit}'" + \
                             " must be greater than the current quantity within" + \
                             f" the container '{current_quantity} {quantity_unit}'.")

        # If the required volume needed is 0, return the same container without 
        # adding anything to it.
        if required_quantity == 0:
            return self

        # Add the required quantity to the container
        result = self._add(substance, f"{required_quantity} {quantity_unit}")

        # Update the container's instructions with this filling step.
        required_quantity, unit = Unit.get_human_readable_unit(required_quantity, quantity_unit)
        precision = config.precisions[unit] if unit in config.precisions else config.precisions['default']
<<<<<<< HEAD
        result.instructions += f"\nFill with {round(required_quantity, precision)} {unit} of {substance.name}."
        
        return result
    
=======
        result.instructions += f"\nFill with {round(required_volume, precision)} {unit} of {solvent.name}."
        return result
>>>>>>> be40d832
<|MERGE_RESOLUTION|>--- conflicted
+++ resolved
@@ -560,15 +560,8 @@
         
         return Unit.convert_from_storage(amount, unit)
 
-<<<<<<< HEAD
-    @staticmethod
-    def transfer(source: Container | Plate | PlateSlicer, 
-                 destination: Container, quantity: str) \
-                    -> Tuple[Container | Plate | PlateSlicer, Container]:
-=======
     @cache
     def get_volume(self, unit: str = 'L', substance: Substance = None) -> float:
->>>>>>> be40d832
         """
         Returns the volume of the container's contents or a specific substance
         in the specified unit.
@@ -611,27 +604,6 @@
         Returns:
             float: The quantity in the specified unit.
         """
-<<<<<<< HEAD
-        # These lines are needed to ensure that the calls to 'isinstance()' 
-        # inside this function will work correctly. By the time this function 
-        # is called, the modules have already been loaded, so no circular 
-        # dependencies are created.
-        if not TYPE_CHECKING:
-            from pyplate.plate import Plate, PlateSlicer
-        
-        if not isinstance(destination, Container):
-            if isinstance(destination, Plate):
-                message = "Destination must be a Container. " + \
-                          "Use 'Plate.transfer()' to transfer to a Plate."
-            else:
-                message = "Destination must be a Container."
-            raise TypeError(message)
-        if isinstance(source, Container):
-            return destination._transfer(source, quantity)
-        if isinstance(source, (Plate, PlateSlicer)):
-            return destination._transfer_slice(source, quantity)
-        raise TypeError("Invalid source type.")
-=======
         if not isinstance(unit, str):
             raise TypeError("Unit must be a str.")
         if substance is not None and not isinstance(substance, Substance):
@@ -645,7 +617,6 @@
         else:
             return Unit.convert_from(substance, self.contents.get(substance,0),
                                      config.moles_storage_unit, unit)
->>>>>>> be40d832
 
     @cache
     def get_concentration(self, solute: Substance, units: str = 'M') -> float:
@@ -699,8 +670,9 @@
         return destination
 
     @staticmethod
-    def transfer(source: Container | Plate | PlateSlicer, destination: Container, 
-                 quantity: str) -> Tuple[Container | Plate | PlateSlicer, Container]:
+    def transfer(source: Container | Plate | PlateSlicer, 
+                 destination: Container, quantity: str) \
+                    -> Tuple[Container | Plate | PlateSlicer, Container]:
         """
         Move quantity ('10 mL', '5 mg') from source to destination container,
         returning copies of the objects with amounts adjusted accordingly.
@@ -713,14 +685,20 @@
         Returns:
             A tuple of (T, Container) where T is the type of the source.
         """
-        # These lines are needed to ensure that the calls to 'is_instance()' inside this function will work correctly. 
-        # By the time this function is called, the modules have already been loaded, so no circular dependencies 
-        # are created.
+        # These lines are needed to ensure that the calls to 'isinstance()' 
+        # inside this function will work correctly. By the time this function 
+        # is called, the modules have already been loaded, so no circular 
+        # dependencies are created.
         if not TYPE_CHECKING:
             from pyplate.plate import Plate, PlateSlicer
         
         if not isinstance(destination, Container):
-            raise TypeError("You can only use Container.transfer into a Container")
+            if isinstance(destination, Plate):
+                message = "Destination must be a Container. " + \
+                          "Use 'Plate.transfer()' to transfer to a Plate."
+            else:
+                message = "Destination must be a Container."
+            raise TypeError(message)
         if isinstance(source, Container):
             return destination._transfer(source, quantity)
         if isinstance(source, (Plate, PlateSlicer)):
@@ -1906,12 +1884,6 @@
         # Update the container's instructions with this filling step.
         required_quantity, unit = Unit.get_human_readable_unit(required_quantity, quantity_unit)
         precision = config.precisions[unit] if unit in config.precisions else config.precisions['default']
-<<<<<<< HEAD
         result.instructions += f"\nFill with {round(required_quantity, precision)} {unit} of {substance.name}."
         
-        return result
-    
-=======
-        result.instructions += f"\nFill with {round(required_volume, precision)} {unit} of {solvent.name}."
-        return result
->>>>>>> be40d832
+        return result