--- conflicted
+++ resolved
@@ -472,57 +472,5 @@
             value /= 1e3
             multiplier *= 1e3
 
-<<<<<<< HEAD
         return round(value, config.precisions['default']), \
-                Unit.convert_multiplier_to_prefix(multiplier) + unit
-
-    @staticmethod
-    def calculate_concentration_ratio(solute: Substance, concentration: str, solvent: Substance) \
-            -> Tuple[float, str, str]:
-        # TODO: eliminate this from dilute and tests.
-        """
-        Helper function for dealing with concentrations.
-
-        Returns: ratio of moles or Activity Units per mole storage unit ('umol', etc.).
-
-        """
-        # Formulas used here are found in solution_formulas.rst
-        c, numerator, denominator = Unit.parse_concentration(concentration)
-        if numerator not in ('g', 'L', 'mol'):
-            raise ValueError("Invalid unit in numerator.")
-        if denominator not in ('g', 'L', 'mol'):
-            raise ValueError("Invalid unit in denominator.")
-
-        ratio = None  # ration of solute to solvent in moles
-        if numerator == 'g':
-            if denominator == 'g':
-                ratio = c * solvent.mol_weight / (1 - c) / solute.mol_weight
-            elif denominator == 'mol':
-                ratio = c / (solute.mol_weight - c)
-            elif denominator == 'L':
-                c /= 1000  # g/mL
-                ratio = c * solvent.mol_weight / (solute.mol_weight * solvent.density * (1 - c / solute.density))
-
-        elif numerator == 'L':
-            if denominator == 'g':
-                c *= 1000  # mL/g
-                ratio = c * solvent.mol_weight / (solute.mol_weight * (1 / solute.density - c))
-            elif denominator == 'mol':
-                c *= 1000  # mL/mol
-                ratio = c / (solute.mol_weight / solute.density - c)
-            elif denominator == 'L':
-                ratio = c * solvent.mol_weight / solvent.density / (solute.mol_weight / solute.density) / (1 - c)
-
-        elif numerator == 'mol':
-            if denominator == 'g':
-                ratio = c * solvent.mol_weight / (1 - c * solute.mol_weight)
-            elif denominator == 'mol':
-                ratio = c / (1 - c)
-            elif denominator == 'L':
-                c /= 1000  # mol/mL
-                ratio = c * solvent.mol_weight / solvent.density / (1 - c * solute.mol_weight / solute.density)
-
-        return ratio, numerator, denominator
-=======
-        return value, {1: '', 1e-3: 'm', 1e-6: 'u'}[multiplier] + unit
->>>>>>> be40d832
+                Unit.convert_multiplier_to_prefix(multiplier) + unit