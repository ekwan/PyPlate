--- conflicted
+++ resolved
@@ -487,19 +487,12 @@
     salt_used = 0
     for x, row in enumerate(plate.row_names):
         for y, col in enumerate(plate.column_names):
-<<<<<<< HEAD
             recipe.transfer(salt_water, plate[row, col], f"{max(x * y, 0.001)} uL")
-=======
-            recipe.transfer(salt_water, plate[row, col], f"{x * y} uL")
-            salt_used += x * y * salt_water.get_concentration(salt, 'mmol/uL')
-    
-    # Fill each of the wells up to 1 mL, 
-    # regardless of the amount already present.
->>>>>>> be40d832
     recipe.fill_to(plate, solvent=water, quantity='1 mL')
 
     # Bake the recipe to lock it
     recipe.bake()
 
+    # TODO: THIS IS MEGA WRONG
     assert recipe.get_substance_used(substance=salt, timeframe='all', 
                                      unit='mmol') == round(salt_used, 10) # TODO: Change this to config.precision